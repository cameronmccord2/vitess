/*
Copyright 2019 The Vitess Authors.

Licensed under the Apache License, Version 2.0 (the "License");
you may not use this file except in compliance with the License.
You may obtain a copy of the License at

    http://www.apache.org/licenses/LICENSE-2.0

Unless required by applicable law or agreed to in writing, software
distributed under the License is distributed on an "AS IS" BASIS,
WITHOUT WARRANTIES OR CONDITIONS OF ANY KIND, either express or implied.
See the License for the specific language governing permissions and
limitations under the License.
*/

package cluster

import (
	"fmt"
	"os/exec"
	"strings"

	"vitess.io/vitess/go/vt/vterrors"

	"vitess.io/vitess/go/vt/log"
)

// VtctlClientProcess is a generic handle for a running vtctlclient command .
// It can be spawned manually
type VtctlClientProcess struct {
	Name          string
	Binary        string
	Server        string
	TempDirectory string
	ZoneName      string
}

// VtctlClientParams encapsulated params to provide if non-default
type VtctlClientParams struct {
<<<<<<< HEAD
	DDLStrategy   string
	SkipPreflight bool
	UUID          string
=======
	DDLStrategy    string
	RequestContext string
	SkipPreflight  bool
>>>>>>> c124930b
}

// InitShardPrimary executes vtctlclient command to make specified tablet the primary for the shard.
func (vtctlclient *VtctlClientProcess) InitShardPrimary(Keyspace string, Shard string, Cell string, TabletUID int) (err error) {
	output, err := vtctlclient.ExecuteCommandWithOutput(
		"InitShardPrimary",
		"-force", "-wait_replicas_timeout", "31s",
		fmt.Sprintf("%s/%s", Keyspace, Shard),
		fmt.Sprintf("%s-%d", Cell, TabletUID))
	if err != nil {
		log.Errorf("error in InitShardPrimary output %s, err %s", output, err.Error())
	}
	return err
}

// ApplySchemaWithOutput applies SQL schema to the keyspace
func (vtctlclient *VtctlClientProcess) ApplySchemaWithOutput(Keyspace string, SQL string, params VtctlClientParams) (result string, err error) {
	args := []string{
		"ApplySchema",
		"-sql", SQL,
	}
	if params.RequestContext != "" {
		args = append(args, "-request_context", params.RequestContext)
	}
	if params.DDLStrategy != "" {
		args = append(args, "-ddl_strategy", params.DDLStrategy)
	}
	if params.UUID != "" {
		args = append(args, "-uuid", params.UUID)
	}
	if params.SkipPreflight {
		args = append(args, "-skip_preflight")
	}
	args = append(args, Keyspace)
	return vtctlclient.ExecuteCommandWithOutput(args...)
}

// ApplySchema applies SQL schema to the keyspace
func (vtctlclient *VtctlClientProcess) ApplySchema(Keyspace string, SQL string) error {
	message, err := vtctlclient.ApplySchemaWithOutput(Keyspace, SQL, VtctlClientParams{DDLStrategy: "direct"})

	return vterrors.Wrap(err, message)
}

// ApplyVSchema applies vitess schema (JSON format) to the keyspace
func (vtctlclient *VtctlClientProcess) ApplyVSchema(Keyspace string, JSON string) (err error) {
	return vtctlclient.ExecuteCommand(
		"ApplyVSchema",
		"-vschema", JSON,
		Keyspace,
	)
}

// ApplyRoutingRules does it
func (vtctlclient *VtctlClientProcess) ApplyRoutingRules(JSON string) (err error) {
	return vtctlclient.ExecuteCommand("ApplyRoutingRules", "-rules", JSON)
}

// OnlineDDLShowRecent responds with recent schema migration list
func (vtctlclient *VtctlClientProcess) OnlineDDLShowRecent(Keyspace string) (result string, err error) {
	return vtctlclient.ExecuteCommandWithOutput(
		"OnlineDDL",
		Keyspace,
		"show",
		"recent",
	)
}

// OnlineDDLCancelMigration cancels a given migration uuid
func (vtctlclient *VtctlClientProcess) OnlineDDLCancelMigration(Keyspace, uuid string) (result string, err error) {
	return vtctlclient.ExecuteCommandWithOutput(
		"OnlineDDL",
		Keyspace,
		"cancel",
		uuid,
	)
}

// OnlineDDLCancelAllMigrations cancels all migrations for a keyspace
func (vtctlclient *VtctlClientProcess) OnlineDDLCancelAllMigrations(Keyspace string) (result string, err error) {
	return vtctlclient.ExecuteCommandWithOutput(
		"OnlineDDL",
		Keyspace,
		"cancel-all",
	)
}

// OnlineDDLRetryMigration retries a given migration uuid
func (vtctlclient *VtctlClientProcess) OnlineDDLRetryMigration(Keyspace, uuid string) (result string, err error) {
	return vtctlclient.ExecuteCommandWithOutput(
		"OnlineDDL",
		Keyspace,
		"retry",
		uuid,
	)
}

// OnlineDDLRevertMigration reverts a given migration uuid
func (vtctlclient *VtctlClientProcess) OnlineDDLRevertMigration(Keyspace, uuid string) (result string, err error) {
	return vtctlclient.ExecuteCommandWithOutput(
		"OnlineDDL",
		Keyspace,
		"revert",
		uuid,
	)
}

// VExec runs a VExec query
func (vtctlclient *VtctlClientProcess) VExec(Keyspace, workflow, query string) (result string, err error) {
	return vtctlclient.ExecuteCommandWithOutput(
		"VExec",
		fmt.Sprintf("%s.%s", Keyspace, workflow),
		query,
	)
}

// ExecuteCommand executes any vtctlclient command
func (vtctlclient *VtctlClientProcess) ExecuteCommand(args ...string) (err error) {
	output, err := vtctlclient.ExecuteCommandWithOutput(args...)
	if output != "" {
		if err != nil {
			log.Errorf("Output:\n%v", output)
		}
	}
	return err
}

// ExecuteCommandWithOutput executes any vtctlclient command and returns output
func (vtctlclient *VtctlClientProcess) ExecuteCommandWithOutput(args ...string) (result string, err error) {
	pArgs := []string{"-server", vtctlclient.Server}
	if *isCoverage {
		pArgs = append(pArgs, "-test.coverprofile="+getCoveragePath("vtctlclient-"+args[0]+".out"), "-test.v")
	}
	pArgs = append(pArgs, args...)
	tmpProcess := exec.Command(
		vtctlclient.Binary,
		pArgs...,
	)
	log.Infof("Executing vtctlclient with command: %v", strings.Join(tmpProcess.Args, " "))
	resultByte, err := tmpProcess.CombinedOutput()
	return filterResultWhenRunsForCoverage(string(resultByte)), err
}

// VtctlClientProcessInstance returns a VtctlProcess handle for vtctlclient process
// configured with the given Config.
func VtctlClientProcessInstance(hostname string, grpcPort int, tmpDirectory string) *VtctlClientProcess {
	vtctlclient := &VtctlClientProcess{
		Name:          "vtctlclient",
		Binary:        "vtctlclient",
		Server:        fmt.Sprintf("%s:%d", hostname, grpcPort),
		TempDirectory: tmpDirectory,
	}
	return vtctlclient
}

// InitTablet initializes a tablet
func (vtctlclient *VtctlClientProcess) InitTablet(tablet *Vttablet, cell string, keyspaceName string, hostname string, shardName string) error {
	tabletType := "replica"
	if tablet.Type == "rdonly" {
		tabletType = "rdonly"
	}
	args := []string{"InitTablet", "-hostname", hostname,
		"-port", fmt.Sprintf("%d", tablet.HTTPPort), "-allow_update", "-parent",
		"-keyspace", keyspaceName,
		"-shard", shardName}
	if tablet.MySQLPort > 0 {
		args = append(args, "-mysql_port", fmt.Sprintf("%d", tablet.MySQLPort))
	}
	if tablet.GrpcPort > 0 {
		args = append(args, "-grpc_port", fmt.Sprintf("%d", tablet.GrpcPort))
	}
	args = append(args, fmt.Sprintf("%s-%010d", cell, tablet.TabletUID), tabletType)
	return vtctlclient.ExecuteCommand(args...)
}<|MERGE_RESOLUTION|>--- conflicted
+++ resolved
@@ -38,15 +38,10 @@
 
 // VtctlClientParams encapsulated params to provide if non-default
 type VtctlClientParams struct {
-<<<<<<< HEAD
-	DDLStrategy   string
-	SkipPreflight bool
-	UUID          string
-=======
 	DDLStrategy    string
 	RequestContext string
 	SkipPreflight  bool
->>>>>>> c124930b
+	UUID           string
 }
 
 // InitShardPrimary executes vtctlclient command to make specified tablet the primary for the shard.
