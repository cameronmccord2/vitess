# union all between two scatter selects
"select id from user union all select id from music"
{
  "QueryType": "SELECT",
  "Original": "select id from user union all select id from music",
  "Instructions": {
    "OperatorType": "Route",
    "Variant": "SelectScatter",
    "Keyspace": {
      "Name": "user",
      "Sharded": true
    },
    "FieldQuery": "(select id from `user` where 1 != 1) union all select id from music where 1 != 1",
    "Query": "select id from `user` union all select id from music",
    "Table": "`user`"
  }
}
Gen4 plan same as above

# union distinct between two scatter selects
"select id from user union select id from music"
{
  "QueryType": "SELECT",
  "Original": "select id from user union select id from music",
  "Instructions": {
    "OperatorType": "Distinct",
    "Inputs": [
      {
        "OperatorType": "Concatenate",
        "Inputs": [
          {
            "OperatorType": "Route",
            "Variant": "SelectScatter",
            "Keyspace": {
              "Name": "user",
              "Sharded": true
            },
            "FieldQuery": "select id from `user` where 1 != 1",
            "Query": "select id from `user`",
            "Table": "`user`"
          },
          {
            "OperatorType": "Route",
            "Variant": "SelectScatter",
            "Keyspace": {
              "Name": "user",
              "Sharded": true
            },
            "FieldQuery": "select id from music where 1 != 1",
            "Query": "select id from music",
            "Table": "music"
          }
        ]
      }
    ]
  }
}
{
  "QueryType": "SELECT",
  "Original": "select id from user union select id from music",
  "Instructions": {
    "OperatorType": "Distinct",
    "Inputs": [
      {
        "OperatorType": "Route",
        "Variant": "SelectScatter",
        "Keyspace": {
          "Name": "user",
          "Sharded": true
        },
        "FieldQuery": "(select id from `user` where 1 != 1) union select id from music where 1 != 1",
        "Query": "select id from `user` union select id from music",
        "Table": "`user`"
      }
    ]
  }
}

# union all between two SelectEqualUnique
"select id from user where id = 1 union all select id from user where id = 5"
{
  "QueryType": "SELECT",
  "Original": "select id from user where id = 1 union all select id from user where id = 5",
  "Instructions": {
    "OperatorType": "Concatenate",
    "Inputs": [
      {
        "OperatorType": "Route",
        "Variant": "SelectEqualUnique",
        "Keyspace": {
          "Name": "user",
          "Sharded": true
        },
        "FieldQuery": "select id from `user` where 1 != 1",
        "Query": "select id from `user` where id = 1",
        "Table": "`user`",
        "Values": [
          1
        ],
        "Vindex": "user_index"
      },
      {
        "OperatorType": "Route",
        "Variant": "SelectEqualUnique",
        "Keyspace": {
          "Name": "user",
          "Sharded": true
        },
        "FieldQuery": "select id from `user` where 1 != 1",
        "Query": "select id from `user` where id = 5",
        "Table": "`user`",
        "Values": [
          5
        ],
        "Vindex": "user_index"
      }
    ]
  }
}
Gen4 plan same as above

#almost dereks query - two queries with order by and limit being scattered to two different sets of tablets
"(SELECT id FROM user ORDER BY id DESC LIMIT 1) UNION ALL (SELECT id FROM music ORDER BY id DESC LIMIT 1)"
{
  "QueryType": "SELECT",
  "Original": "(SELECT id FROM user ORDER BY id DESC LIMIT 1) UNION ALL (SELECT id FROM music ORDER BY id DESC LIMIT 1)",
  "Instructions": {
    "OperatorType": "Concatenate",
    "Inputs": [
      {
        "OperatorType": "Limit",
        "Count": 1,
        "Inputs": [
          {
            "OperatorType": "Route",
            "Variant": "SelectScatter",
            "Keyspace": {
              "Name": "user",
              "Sharded": true
            },
            "FieldQuery": "select id, weight_string(id) from `user` where 1 != 1",
            "OrderBy": "(0|1) DESC",
            "Query": "select id, weight_string(id) from `user` order by id desc limit :__upper_limit",
            "ResultColumns": 1,
            "Table": "`user`"
          }
        ]
      },
      {
        "OperatorType": "Limit",
        "Count": 1,
        "Inputs": [
          {
            "OperatorType": "Route",
            "Variant": "SelectScatter",
            "Keyspace": {
              "Name": "user",
              "Sharded": true
            },
            "FieldQuery": "select id, weight_string(id) from music where 1 != 1",
            "OrderBy": "(0|1) DESC",
            "Query": "select id, weight_string(id) from music order by id desc limit :__upper_limit",
            "ResultColumns": 1,
            "Table": "music"
          }
        ]
      }
    ]
  }
}
Gen4 plan same as above

# Union all
"select col1, col2 from user union all select col1, col2 from user_extra"
{
  "QueryType": "SELECT",
  "Original": "select col1, col2 from user union all select col1, col2 from user_extra",
  "Instructions": {
    "OperatorType": "Route",
    "Variant": "SelectScatter",
    "Keyspace": {
      "Name": "user",
      "Sharded": true
    },
    "FieldQuery": "(select col1, col2 from `user` where 1 != 1) union all select col1, col2 from user_extra where 1 != 1",
    "Query": "select col1, col2 from `user` union all select col1, col2 from user_extra",
    "Table": "`user`"
  }
}
Gen4 plan same as above

# union operations in subqueries (FROM)
"select * from (select * from user union all select * from user_extra) as t"
{
  "QueryType": "SELECT",
  "Original": "select * from (select * from user union all select * from user_extra) as t",
  "Instructions": {
    "OperatorType": "Route",
    "Variant": "SelectScatter",
    "Keyspace": {
      "Name": "user",
      "Sharded": true
    },
    "FieldQuery": "select * from ((select * from `user` where 1 != 1) union all select * from user_extra where 1 != 1) as t where 1 != 1",
    "Query": "select * from (select * from `user` union all select * from user_extra) as t",
    "Table": "`user`"
  }
}
Gen4 plan same as above

# union operations in derived table, without star expression (FROM)¡
"select col1,col2 from (select col1, col2 from user union all select col1, col2 from user_extra) as t"
{
  "QueryType": "SELECT",
  "Original": "select col1,col2 from (select col1, col2 from user union all select col1, col2 from user_extra) as t",
  "Instructions": {
    "OperatorType": "Route",
    "Variant": "SelectScatter",
    "Keyspace": {
      "Name": "user",
      "Sharded": true
    },
    "FieldQuery": "select col1, col2 from ((select col1, col2 from `user` where 1 != 1) union all select col1, col2 from user_extra where 1 != 1) as t where 1 != 1",
    "Query": "select col1, col2 from (select col1, col2 from `user` union all select col1, col2 from user_extra) as t",
    "Table": "`user`"
  }
}
Gen4 plan same as above

# union all between two scatter selects, with order by
"(select id from user order by id limit 5) union all (select id from music order by id desc limit 5)"
{
  "QueryType": "SELECT",
  "Original": "(select id from user order by id limit 5) union all (select id from music order by id desc limit 5)",
  "Instructions": {
    "OperatorType": "Concatenate",
    "Inputs": [
      {
        "OperatorType": "Limit",
        "Count": 5,
        "Inputs": [
          {
            "OperatorType": "Route",
            "Variant": "SelectScatter",
            "Keyspace": {
              "Name": "user",
              "Sharded": true
            },
            "FieldQuery": "select id, weight_string(id) from `user` where 1 != 1",
            "OrderBy": "(0|1) ASC",
            "Query": "select id, weight_string(id) from `user` order by id asc limit :__upper_limit",
            "ResultColumns": 1,
            "Table": "`user`"
          }
        ]
      },
      {
        "OperatorType": "Limit",
        "Count": 5,
        "Inputs": [
          {
            "OperatorType": "Route",
            "Variant": "SelectScatter",
            "Keyspace": {
              "Name": "user",
              "Sharded": true
            },
            "FieldQuery": "select id, weight_string(id) from music where 1 != 1",
            "OrderBy": "(0|1) DESC",
            "Query": "select id, weight_string(id) from music order by id desc limit :__upper_limit",
            "ResultColumns": 1,
            "Table": "music"
          }
        ]
      }
    ]
  }
}
Gen4 plan same as above

# union all on scatter and single route
"select id from user where id = 1 union select id from user where id = 1  union all select id from user"
{
  "QueryType": "SELECT",
  "Original": "select id from user where id = 1 union select id from user where id = 1  union all select id from user",
  "Instructions": {
    "OperatorType": "Concatenate",
    "Inputs": [
      {
        "OperatorType": "Route",
        "Variant": "SelectEqualUnique",
        "Keyspace": {
          "Name": "user",
          "Sharded": true
        },
        "FieldQuery": "(select id from `user` where 1 != 1) union select id from `user` where 1 != 1",
        "Query": "select id from `user` where id = 1 union select id from `user` where id = 1",
        "Table": "`user`",
        "Values": [
          1
        ],
        "Vindex": "user_index"
      },
      {
        "OperatorType": "Route",
        "Variant": "SelectScatter",
        "Keyspace": {
          "Name": "user",
          "Sharded": true
        },
        "FieldQuery": "select id from `user` where 1 != 1",
        "Query": "select id from `user`",
        "Table": "`user`"
      }
    ]
  }
}
Gen4 plan same as above

# union of information_schema with normal table
"select * from information_schema.a union select * from unsharded"
{
  "QueryType": "SELECT",
  "Original": "select * from information_schema.a union select * from unsharded",
  "Instructions": {
    "OperatorType": "Distinct",
    "Inputs": [
      {
        "OperatorType": "Concatenate",
        "Inputs": [
          {
            "OperatorType": "Route",
            "Variant": "SelectDBA",
            "Keyspace": {
              "Name": "main",
              "Sharded": false
            },
            "FieldQuery": "select * from information_schema.a where 1 != 1",
            "Query": "select * from information_schema.a",
            "Table": "information_schema.a"
          },
          {
            "OperatorType": "Route",
            "Variant": "SelectUnsharded",
            "Keyspace": {
              "Name": "main",
              "Sharded": false
            },
            "FieldQuery": "select * from unsharded where 1 != 1",
            "Query": "select * from unsharded",
            "Table": "unsharded"
          }
        ]
      }
    ]
  }
}

# union of information_schema with normal table
"select * from unsharded union select * from information_schema.a"
{
  "QueryType": "SELECT",
  "Original": "select * from unsharded union select * from information_schema.a",
  "Instructions": {
    "OperatorType": "Distinct",
    "Inputs": [
      {
        "OperatorType": "Concatenate",
        "Inputs": [
          {
            "OperatorType": "Route",
            "Variant": "SelectUnsharded",
            "Keyspace": {
              "Name": "main",
              "Sharded": false
            },
            "FieldQuery": "select * from unsharded where 1 != 1",
            "Query": "select * from unsharded",
            "Table": "unsharded"
          },
          {
            "OperatorType": "Route",
            "Variant": "SelectDBA",
            "Keyspace": {
              "Name": "main",
              "Sharded": false
            },
            "FieldQuery": "select * from information_schema.a where 1 != 1",
            "Query": "select * from information_schema.a",
            "Table": "information_schema.a"
          }
        ]
      }
    ]
  }
}

# multi-shard union
"(select id from user union select id from music) union select 1 from dual"
{
  "QueryType": "SELECT",
  "Original": "(select id from user union select id from music) union select 1 from dual",
  "Instructions": {
    "OperatorType": "Distinct",
    "Inputs": [
      {
        "OperatorType": "Concatenate",
        "Inputs": [
          {
            "OperatorType": "Distinct",
            "Inputs": [
              {
                "OperatorType": "Concatenate",
                "Inputs": [
                  {
                    "OperatorType": "Route",
                    "Variant": "SelectScatter",
                    "Keyspace": {
                      "Name": "user",
                      "Sharded": true
                    },
                    "FieldQuery": "select id from `user` where 1 != 1",
                    "Query": "select id from `user`",
                    "Table": "`user`"
                  },
                  {
                    "OperatorType": "Route",
                    "Variant": "SelectScatter",
                    "Keyspace": {
                      "Name": "user",
                      "Sharded": true
                    },
                    "FieldQuery": "select id from music where 1 != 1",
                    "Query": "select id from music",
                    "Table": "music"
                  }
                ]
              }
            ]
          },
          {
            "OperatorType": "Route",
            "Variant": "SelectReference",
            "Keyspace": {
              "Name": "main",
              "Sharded": false
            },
            "FieldQuery": "select 1 from dual where 1 != 1",
            "Query": "select 1 from dual",
            "Table": "dual"
          }
        ]
      }
    ]
  }
}
{
  "QueryType": "SELECT",
  "Original": "(select id from user union select id from music) union select 1 from dual",
  "Instructions": {
    "OperatorType": "Distinct",
    "Inputs": [
      {
        "OperatorType": "Concatenate",
        "Inputs": [
          {
            "OperatorType": "Route",
            "Variant": "SelectScatter",
            "Keyspace": {
              "Name": "user",
              "Sharded": true
            },
            "FieldQuery": "(select id from `user` where 1 != 1) union select id from music where 1 != 1",
            "Query": "select id from `user` union select id from music",
            "Table": "`user`"
          },
          {
            "OperatorType": "Route",
            "Variant": "SelectReference",
            "Keyspace": {
              "Name": "main",
              "Sharded": false
            },
            "FieldQuery": "select 1 from dual where 1 != 1",
            "Query": "select distinct 1 from dual",
            "Table": "dual"
          }
        ]
      }
    ]
  }
}

# multi-shard union
"select 1 from music union (select id from user union all select name from unsharded)"
{
  "QueryType": "SELECT",
  "Original": "select 1 from music union (select id from user union all select name from unsharded)",
  "Instructions": {
    "OperatorType": "Distinct",
    "Inputs": [
      {
        "OperatorType": "Concatenate",
        "Inputs": [
          {
            "OperatorType": "Route",
            "Variant": "SelectScatter",
            "Keyspace": {
              "Name": "user",
              "Sharded": true
            },
            "FieldQuery": "select 1 from music where 1 != 1",
            "Query": "select 1 from music",
            "Table": "music"
          },
          {
            "OperatorType": "Concatenate",
            "Inputs": [
              {
                "OperatorType": "Route",
                "Variant": "SelectScatter",
                "Keyspace": {
                  "Name": "user",
                  "Sharded": true
                },
                "FieldQuery": "select id from `user` where 1 != 1",
                "Query": "select id from `user`",
                "Table": "`user`"
              },
              {
                "OperatorType": "Route",
                "Variant": "SelectUnsharded",
                "Keyspace": {
                  "Name": "main",
                  "Sharded": false
                },
                "FieldQuery": "select `name` from unsharded where 1 != 1",
                "Query": "select `name` from unsharded",
                "Table": "unsharded"
              }
            ]
          }
        ]
      }
    ]
  }
}
{
  "QueryType": "SELECT",
  "Original": "select 1 from music union (select id from user union all select name from unsharded)",
  "Instructions": {
    "OperatorType": "Distinct",
    "Inputs": [
      {
        "OperatorType": "Concatenate",
        "Inputs": [
          {
            "OperatorType": "Route",
            "Variant": "SelectScatter",
            "Keyspace": {
              "Name": "user",
              "Sharded": true
            },
            "FieldQuery": "select 1 from music where 1 != 1",
            "Query": "select distinct 1 from music",
            "Table": "music"
          },
          {
            "OperatorType": "Concatenate",
            "Inputs": [
              {
                "OperatorType": "Route",
                "Variant": "SelectScatter",
                "Keyspace": {
                  "Name": "user",
                  "Sharded": true
                },
                "FieldQuery": "select id from `user` where 1 != 1",
                "Query": "select distinct id from `user`",
                "Table": "`user`"
              },
              {
                "OperatorType": "Route",
                "Variant": "SelectUnsharded",
                "Keyspace": {
                  "Name": "main",
                  "Sharded": false
                },
                "FieldQuery": "select `name` from unsharded where 1 != 1",
                "Query": "select distinct `name` from unsharded",
                "Table": "unsharded"
              }
            ]
          }
        ]
      }
    ]
  }
}

# multi-shard union
"select 1 from music union (select id from user union select name from unsharded)"
{
  "QueryType": "SELECT",
  "Original": "select 1 from music union (select id from user union select name from unsharded)",
  "Instructions": {
    "OperatorType": "Distinct",
    "Inputs": [
      {
        "OperatorType": "Concatenate",
        "Inputs": [
          {
            "OperatorType": "Route",
            "Variant": "SelectScatter",
            "Keyspace": {
              "Name": "user",
              "Sharded": true
            },
            "FieldQuery": "select 1 from music where 1 != 1",
            "Query": "select 1 from music",
            "Table": "music"
          },
          {
            "OperatorType": "Distinct",
            "Inputs": [
              {
                "OperatorType": "Concatenate",
                "Inputs": [
                  {
                    "OperatorType": "Route",
                    "Variant": "SelectScatter",
                    "Keyspace": {
                      "Name": "user",
                      "Sharded": true
                    },
                    "FieldQuery": "select id from `user` where 1 != 1",
                    "Query": "select id from `user`",
                    "Table": "`user`"
                  },
                  {
                    "OperatorType": "Route",
                    "Variant": "SelectUnsharded",
                    "Keyspace": {
                      "Name": "main",
                      "Sharded": false
                    },
                    "FieldQuery": "select `name` from unsharded where 1 != 1",
                    "Query": "select `name` from unsharded",
                    "Table": "unsharded"
                  }
                ]
              }
            ]
          }
        ]
      }
    ]
  }
}
{
  "QueryType": "SELECT",
  "Original": "select 1 from music union (select id from user union select name from unsharded)",
  "Instructions": {
    "OperatorType": "Distinct",
    "Inputs": [
      {
        "OperatorType": "Concatenate",
        "Inputs": [
          {
            "OperatorType": "Route",
            "Variant": "SelectScatter",
            "Keyspace": {
              "Name": "user",
              "Sharded": true
            },
            "FieldQuery": "select 1 from music where 1 != 1",
            "Query": "select distinct 1 from music",
            "Table": "music"
          },
          {
            "OperatorType": "Distinct",
            "Inputs": [
              {
                "OperatorType": "Concatenate",
                "Inputs": [
                  {
                    "OperatorType": "Route",
                    "Variant": "SelectScatter",
                    "Keyspace": {
                      "Name": "user",
                      "Sharded": true
                    },
                    "FieldQuery": "select id from `user` where 1 != 1",
                    "Query": "select distinct id from `user`",
                    "Table": "`user`"
                  },
                  {
                    "OperatorType": "Route",
                    "Variant": "SelectUnsharded",
                    "Keyspace": {
                      "Name": "main",
                      "Sharded": false
                    },
                    "FieldQuery": "select `name` from unsharded where 1 != 1",
                    "Query": "select distinct `name` from unsharded",
                    "Table": "unsharded"
                  }
                ]
              }
            ]
          }
        ]
      }
    ]
  }
}

# union with the same target shard because of vindex
"select * from music where id = 1 union select * from user where id = 1"
{
  "QueryType": "SELECT",
  "Original": "select * from music where id = 1 union select * from user where id = 1",
  "Instructions": {
    "OperatorType": "Distinct",
    "Inputs": [
      {
        "OperatorType": "Concatenate",
        "Inputs": [
          {
            "OperatorType": "Route",
            "Variant": "SelectEqualUnique",
            "Keyspace": {
              "Name": "user",
              "Sharded": true
            },
            "FieldQuery": "select * from music where 1 != 1",
            "Query": "select * from music where id = 1",
            "Table": "music",
            "Values": [
              1
            ],
            "Vindex": "music_user_map"
          },
          {
            "OperatorType": "Route",
            "Variant": "SelectEqualUnique",
            "Keyspace": {
              "Name": "user",
              "Sharded": true
            },
            "FieldQuery": "select * from `user` where 1 != 1",
            "Query": "select * from `user` where id = 1",
            "Table": "`user`",
            "Values": [
              1
            ],
            "Vindex": "user_index"
          }
        ]
      }
    ]
  }
}

# union with different target shards
"select 1 from music where id = 1 union select 1 from music where id = 2"
{
  "QueryType": "SELECT",
  "Original": "select 1 from music where id = 1 union select 1 from music where id = 2",
  "Instructions": {
    "OperatorType": "Distinct",
    "Inputs": [
      {
        "OperatorType": "Concatenate",
        "Inputs": [
          {
            "OperatorType": "Route",
            "Variant": "SelectEqualUnique",
            "Keyspace": {
              "Name": "user",
              "Sharded": true
            },
            "FieldQuery": "select 1 from music where 1 != 1",
            "Query": "select 1 from music where id = 1",
            "Table": "music",
            "Values": [
              1
            ],
            "Vindex": "music_user_map"
          },
          {
            "OperatorType": "Route",
            "Variant": "SelectEqualUnique",
            "Keyspace": {
              "Name": "user",
              "Sharded": true
            },
            "FieldQuery": "select 1 from music where 1 != 1",
            "Query": "select 1 from music where id = 2",
            "Table": "music",
            "Values": [
              2
            ],
            "Vindex": "music_user_map"
          }
        ]
      }
    ]
  }
}
{
  "QueryType": "SELECT",
  "Original": "select 1 from music where id = 1 union select 1 from music where id = 2",
  "Instructions": {
    "OperatorType": "Distinct",
    "Inputs": [
      {
        "OperatorType": "Concatenate",
        "Inputs": [
          {
            "OperatorType": "Route",
            "Variant": "SelectEqualUnique",
            "Keyspace": {
              "Name": "user",
              "Sharded": true
            },
            "FieldQuery": "select 1 from music where 1 != 1",
            "Query": "select distinct 1 from music where id = 1",
            "Table": "music",
            "Values": [
              1
            ],
            "Vindex": "music_user_map"
          },
          {
            "OperatorType": "Route",
            "Variant": "SelectEqualUnique",
            "Keyspace": {
              "Name": "user",
              "Sharded": true
            },
            "FieldQuery": "select 1 from music where 1 != 1",
            "Query": "select distinct 1 from music where id = 2",
            "Table": "music",
            "Values": [
              2
            ],
            "Vindex": "music_user_map"
          }
        ]
      }
    ]
  }
}

# multiple select statement have inner order by with union - TODO (systay) no need to send down ORDER BY if we are going to loose it with UNION DISTINCT
"(select 1 from user order by 1 desc) union (select 1 from user order by 1 asc)"
{
  "QueryType": "SELECT",
  "Original": "(select 1 from user order by 1 desc) union (select 1 from user order by 1 asc)",
  "Instructions": {
    "OperatorType": "Distinct",
    "Inputs": [
      {
        "OperatorType": "Concatenate",
        "Inputs": [
          {
            "OperatorType": "Route",
            "Variant": "SelectScatter",
            "Keyspace": {
              "Name": "user",
              "Sharded": true
            },
            "FieldQuery": "select 1, weight_string(1) from `user` where 1 != 1",
            "OrderBy": "(0|1) DESC",
            "Query": "select 1, weight_string(1) from `user` order by 1 desc",
            "ResultColumns": 1,
            "Table": "`user`"
          },
          {
            "OperatorType": "Route",
            "Variant": "SelectScatter",
            "Keyspace": {
              "Name": "user",
              "Sharded": true
            },
            "FieldQuery": "select 1, weight_string(1) from `user` where 1 != 1",
            "OrderBy": "(0|1) ASC",
            "Query": "select 1, weight_string(1) from `user` order by 1 asc",
            "ResultColumns": 1,
            "Table": "`user`"
          }
        ]
      }
    ]
  }
}

# multiple unions
"select 1 union select null union select 1.0 union select '1' union select 2 union select 2.0 from user"
{
  "QueryType": "SELECT",
  "Original": "select 1 union select null union select 1.0 union select '1' union select 2 union select 2.0 from user",
  "Instructions": {
    "OperatorType": "Distinct",
    "Inputs": [
      {
        "OperatorType": "Concatenate",
        "Inputs": [
          {
            "OperatorType": "Route",
            "Variant": "SelectReference",
            "Keyspace": {
              "Name": "main",
              "Sharded": false
            },
            "FieldQuery": "(select 1 from dual where 1 != 1) union select null from dual where 1 != 1 union select 1.0 from dual where 1 != 1 union select '1' from dual where 1 != 1 union select 2 from dual where 1 != 1",
            "Query": "select 1 from dual union select null from dual union select 1.0 from dual union select '1' from dual union select 2 from dual",
            "Table": "dual"
          },
          {
            "OperatorType": "Route",
            "Variant": "SelectScatter",
            "Keyspace": {
              "Name": "user",
              "Sharded": true
            },
            "FieldQuery": "select 2.0 from `user` where 1 != 1",
            "Query": "select 2.0 from `user`",
            "Table": "`user`"
          }
        ]
      }
    ]
  }
}
{
  "QueryType": "SELECT",
  "Original": "select 1 union select null union select 1.0 union select '1' union select 2 union select 2.0 from user",
  "Instructions": {
    "OperatorType": "Distinct",
    "Inputs": [
      {
        "OperatorType": "Concatenate",
        "Inputs": [
          {
            "OperatorType": "Route",
            "Variant": "SelectReference",
            "Keyspace": {
              "Name": "main",
              "Sharded": false
            },
            "FieldQuery": "(select 1 from dual where 1 != 1) union all select null from dual where 1 != 1 union all select 1.0 from dual where 1 != 1 union all select '1' from dual where 1 != 1 union select 2 from dual where 1 != 1",
            "Query": "select 1 from dual union all select null from dual union all select 1.0 from dual union all select '1' from dual union select 2 from dual",
            "Table": "dual"
          },
          {
            "OperatorType": "Route",
            "Variant": "SelectScatter",
            "Keyspace": {
              "Name": "user",
              "Sharded": true
            },
            "FieldQuery": "select 2.0 from `user` where 1 != 1",
            "Query": "select distinct 2.0 from `user`",
            "Table": "`user`"
          }
        ]
      }
    ]
  }
}

# union distinct between a scatter query and a join (other side)
"(select user.id, user.name from user join user_extra where user_extra.extra = 'asdf') union select 'b','c' from user"
{
  "QueryType": "SELECT",
  "Original": "(select user.id, user.name from user join user_extra where user_extra.extra = 'asdf') union select 'b','c' from user",
  "Instructions": {
    "OperatorType": "Distinct",
    "Inputs": [
      {
        "OperatorType": "Concatenate",
        "Inputs": [
          {
            "OperatorType": "Join",
            "Variant": "Join",
            "JoinColumnIndexes": "-1,-2",
            "TableName": "`user`_user_extra",
            "Inputs": [
              {
                "OperatorType": "Route",
                "Variant": "SelectScatter",
                "Keyspace": {
                  "Name": "user",
                  "Sharded": true
                },
                "FieldQuery": "select `user`.id, `user`.`name` from `user` where 1 != 1",
                "Query": "select `user`.id, `user`.`name` from `user`",
                "Table": "`user`"
              },
              {
                "OperatorType": "Route",
                "Variant": "SelectScatter",
                "Keyspace": {
                  "Name": "user",
                  "Sharded": true
                },
                "FieldQuery": "select 1 from user_extra where 1 != 1",
                "Query": "select 1 from user_extra where user_extra.extra = 'asdf'",
                "Table": "user_extra"
              }
            ]
          },
          {
            "OperatorType": "Route",
            "Variant": "SelectScatter",
            "Keyspace": {
              "Name": "user",
              "Sharded": true
            },
            "FieldQuery": "select 'b', 'c' from `user` where 1 != 1",
            "Query": "select 'b', 'c' from `user`",
            "Table": "`user`"
          }
        ]
      }
    ]
  }
}
{
  "QueryType": "SELECT",
  "Original": "(select user.id, user.name from user join user_extra where user_extra.extra = 'asdf') union select 'b','c' from user",
  "Instructions": {
    "OperatorType": "Distinct",
    "Inputs": [
      {
        "OperatorType": "Concatenate",
        "Inputs": [
          {
            "OperatorType": "Join",
            "Variant": "Join",
            "JoinColumnIndexes": "-1,-2",
            "TableName": "`user`_user_extra",
            "Inputs": [
              {
                "OperatorType": "Route",
                "Variant": "SelectScatter",
                "Keyspace": {
                  "Name": "user",
                  "Sharded": true
                },
                "FieldQuery": "select `user`.id, `user`.`name` from `user` where 1 != 1",
                "Query": "select `user`.id, `user`.`name` from `user`",
                "Table": "`user`"
              },
              {
                "OperatorType": "Route",
                "Variant": "SelectScatter",
                "Keyspace": {
                  "Name": "user",
                  "Sharded": true
                },
                "FieldQuery": "select 1 from user_extra where 1 != 1",
                "Query": "select 1 from user_extra where user_extra.extra = 'asdf'",
                "Table": "user_extra"
              }
            ]
          },
          {
            "OperatorType": "Route",
            "Variant": "SelectScatter",
            "Keyspace": {
              "Name": "user",
              "Sharded": true
            },
            "FieldQuery": "select 'b', 'c' from `user` where 1 != 1",
            "Query": "select distinct 'b', 'c' from `user`",
            "Table": "`user`"
          }
        ]
      }
    ]
  }
}

# union distinct between a scatter query and a join (other side)
"select 'b','c' from user union (select user.id, user.name from user join user_extra where user_extra.extra = 'asdf')"
{
  "QueryType": "SELECT",
  "Original": "select 'b','c' from user union (select user.id, user.name from user join user_extra where user_extra.extra = 'asdf')",
  "Instructions": {
    "OperatorType": "Distinct",
    "Inputs": [
      {
        "OperatorType": "Concatenate",
        "Inputs": [
          {
            "OperatorType": "Route",
            "Variant": "SelectScatter",
            "Keyspace": {
              "Name": "user",
              "Sharded": true
            },
            "FieldQuery": "select 'b', 'c' from `user` where 1 != 1",
            "Query": "select 'b', 'c' from `user`",
            "Table": "`user`"
          },
          {
            "OperatorType": "Join",
            "Variant": "Join",
            "JoinColumnIndexes": "-1,-2",
            "TableName": "`user`_user_extra",
            "Inputs": [
              {
                "OperatorType": "Route",
                "Variant": "SelectScatter",
                "Keyspace": {
                  "Name": "user",
                  "Sharded": true
                },
                "FieldQuery": "select `user`.id, `user`.`name` from `user` where 1 != 1",
                "Query": "select `user`.id, `user`.`name` from `user`",
                "Table": "`user`"
              },
              {
                "OperatorType": "Route",
                "Variant": "SelectScatter",
                "Keyspace": {
                  "Name": "user",
                  "Sharded": true
                },
                "FieldQuery": "select 1 from user_extra where 1 != 1",
                "Query": "select 1 from user_extra where user_extra.extra = 'asdf'",
                "Table": "user_extra"
              }
            ]
          }
        ]
      }
    ]
  }
}
{
  "QueryType": "SELECT",
  "Original": "select 'b','c' from user union (select user.id, user.name from user join user_extra where user_extra.extra = 'asdf')",
  "Instructions": {
    "OperatorType": "Distinct",
    "Inputs": [
      {
        "OperatorType": "Concatenate",
        "Inputs": [
          {
            "OperatorType": "Route",
            "Variant": "SelectScatter",
            "Keyspace": {
              "Name": "user",
              "Sharded": true
            },
            "FieldQuery": "select 'b', 'c' from `user` where 1 != 1",
            "Query": "select distinct 'b', 'c' from `user`",
            "Table": "`user`"
          },
          {
            "OperatorType": "Join",
            "Variant": "Join",
            "JoinColumnIndexes": "-1,-2",
            "TableName": "`user`_user_extra",
            "Inputs": [
              {
                "OperatorType": "Route",
                "Variant": "SelectScatter",
                "Keyspace": {
                  "Name": "user",
                  "Sharded": true
                },
                "FieldQuery": "select `user`.id, `user`.`name` from `user` where 1 != 1",
                "Query": "select `user`.id, `user`.`name` from `user`",
                "Table": "`user`"
              },
              {
                "OperatorType": "Route",
                "Variant": "SelectScatter",
                "Keyspace": {
                  "Name": "user",
                  "Sharded": true
                },
                "FieldQuery": "select 1 from user_extra where 1 != 1",
                "Query": "select 1 from user_extra where user_extra.extra = 'asdf'",
                "Table": "user_extra"
              }
            ]
          }
        ]
      }
    ]
  }
}

# unmergable because we are using aggregation
"select count(*) as s from user union select count(*) as s from music"
{
  "QueryType": "SELECT",
  "Original": "select count(*) as s from user union select count(*) as s from music",
  "Instructions": {
    "OperatorType": "Distinct",
    "Inputs": [
      {
        "OperatorType": "Concatenate",
        "Inputs": [
          {
            "OperatorType": "Aggregate",
            "Variant": "Ordered",
            "Aggregates": "count(0)",
            "Inputs": [
              {
                "OperatorType": "Route",
                "Variant": "SelectScatter",
                "Keyspace": {
                  "Name": "user",
                  "Sharded": true
                },
                "FieldQuery": "select count(*) as s from `user` where 1 != 1",
                "Query": "select count(*) as s from `user`",
                "Table": "`user`"
              }
            ]
          },
          {
            "OperatorType": "Aggregate",
            "Variant": "Ordered",
            "Aggregates": "count(0)",
            "Inputs": [
              {
                "OperatorType": "Route",
                "Variant": "SelectScatter",
                "Keyspace": {
                  "Name": "user",
                  "Sharded": true
                },
                "FieldQuery": "select count(*) as s from music where 1 != 1",
                "Query": "select count(*) as s from music",
                "Table": "music"
              }
            ]
          }
        ]
      }
    ]
  }
}
{
  "QueryType": "SELECT",
  "Original": "select count(*) as s from user union select count(*) as s from music",
  "Instructions": {
    "OperatorType": "Distinct",
    "Inputs": [
      {
        "OperatorType": "Concatenate",
        "Inputs": [
          {
            "OperatorType": "Aggregate",
            "Variant": "Ordered",
            "Aggregates": "count(0) AS s",
            "Inputs": [
              {
                "OperatorType": "Route",
                "Variant": "SelectScatter",
                "Keyspace": {
                  "Name": "user",
                  "Sharded": true
                },
                "FieldQuery": "select count(*) as s from `user` where 1 != 1",
                "Query": "select count(*) as s from `user`",
                "Table": "`user`"
              }
            ]
          },
          {
            "OperatorType": "Aggregate",
            "Variant": "Ordered",
            "Aggregates": "count(0) AS s",
            "Inputs": [
              {
                "OperatorType": "Route",
                "Variant": "SelectScatter",
                "Keyspace": {
                  "Name": "user",
                  "Sharded": true
                },
                "FieldQuery": "select count(*) as s from music where 1 != 1",
                "Query": "select count(*) as s from music",
                "Table": "music"
              }
            ]
          }
        ]
      }
    ]
  }
}

# Union in derived table with first SELECT being an UNION
"select * from ((select id from user union select id+1 from user) union select user_id from user_extra) as t"
{
  "QueryType": "SELECT",
  "Original": "select * from ((select id from user union select id+1 from user) union select user_id from user_extra) as t",
  "Instructions": {
    "OperatorType": "SimpleProjection",
    "Columns": [
      0
    ],
    "Inputs": [
      {
        "OperatorType": "Distinct",
        "Inputs": [
          {
            "OperatorType": "Concatenate",
            "Inputs": [
              {
                "OperatorType": "Distinct",
                "Inputs": [
                  {
                    "OperatorType": "Concatenate",
                    "Inputs": [
                      {
                        "OperatorType": "Route",
                        "Variant": "SelectScatter",
                        "Keyspace": {
                          "Name": "user",
                          "Sharded": true
                        },
                        "FieldQuery": "select id from `user` where 1 != 1",
                        "Query": "select id from `user`",
                        "Table": "`user`"
                      },
                      {
                        "OperatorType": "Route",
                        "Variant": "SelectScatter",
                        "Keyspace": {
                          "Name": "user",
                          "Sharded": true
                        },
                        "FieldQuery": "select id + 1 from `user` where 1 != 1",
                        "Query": "select id + 1 from `user`",
                        "Table": "`user`"
                      }
                    ]
                  }
                ]
              },
              {
                "OperatorType": "Route",
                "Variant": "SelectScatter",
                "Keyspace": {
                  "Name": "user",
                  "Sharded": true
                },
                "FieldQuery": "select user_id from user_extra where 1 != 1",
                "Query": "select user_id from user_extra",
                "Table": "user_extra"
              }
            ]
          }
        ]
      }
    ]
  }
}
{
  "QueryType": "SELECT",
  "Original": "select * from ((select id from user union select id+1 from user) union select user_id from user_extra) as t",
  "Instructions": {
    "OperatorType": "SimpleProjection",
    "Columns": [
      0
    ],
    "Inputs": [
      {
        "OperatorType": "Distinct",
        "Inputs": [
          {
            "OperatorType": "Route",
            "Variant": "SelectScatter",
            "Keyspace": {
              "Name": "user",
              "Sharded": true
            },
            "FieldQuery": "(select id from `user` where 1 != 1) union all (select id + 1 from `user` where 1 != 1) union (select user_id from user_extra where 1 != 1)",
            "Query": "(select id from `user`) union all (select id + 1 from `user`) union (select user_id from user_extra)",
            "Table": "`user`"
          }
        ]
      }
    ]
  }
}

# ambiguous LIMIT
"select id from user limit 1 union all select id from music limit 1"
"syntax error at position 34 near 'union'"
Gen4 plan same as above

# ambiguous ORDER BY
"select id from user order by id union all select id from music order by id desc"
"syntax error at position 38 near 'union'"
Gen4 plan same as above

# different number of columns
"select id, 42 from user where id = 1 union all select id from user where id = 5"
<<<<<<< HEAD
"The used SELECT statements have a different number of columns (errno 1222) (sqlstate 21000) during query: select id, 42 from `user` where id = 1 union all select id from `user` where id = 5"
Gen4 error: The used SELECT statements have a different number of columns
=======
"The used SELECT statements have a different number of columns (errno 1222) (sqlstate 21000) during query: (select id, 42 from `user` where id = 1) union all (select id from `user` where id = 5)"
Gen4 error: The used SELECT statements have a different number of columns

# union with invalid order by clause with table qualifier
"select id from user union select 3 order by user.id"
"can't do ORDER BY on top of UNION"
Gen4 error: Table 'user' from one of the SELECTs cannot be used in global ORDER clause
>>>>>>> 6ee4133e
<|MERGE_RESOLUTION|>--- conflicted
+++ resolved
@@ -1408,15 +1408,10 @@
 
 # different number of columns
 "select id, 42 from user where id = 1 union all select id from user where id = 5"
-<<<<<<< HEAD
 "The used SELECT statements have a different number of columns (errno 1222) (sqlstate 21000) during query: select id, 42 from `user` where id = 1 union all select id from `user` where id = 5"
-Gen4 error: The used SELECT statements have a different number of columns
-=======
-"The used SELECT statements have a different number of columns (errno 1222) (sqlstate 21000) during query: (select id, 42 from `user` where id = 1) union all (select id from `user` where id = 5)"
 Gen4 error: The used SELECT statements have a different number of columns
 
 # union with invalid order by clause with table qualifier
 "select id from user union select 3 order by user.id"
 "can't do ORDER BY on top of UNION"
-Gen4 error: Table 'user' from one of the SELECTs cannot be used in global ORDER clause
->>>>>>> 6ee4133e
+Gen4 error: Table 'user' from one of the SELECTs cannot be used in global ORDER clause