--- conflicted
+++ resolved
@@ -259,24 +259,20 @@
 	return sendStreamResults(c, sr)
 }
 
-<<<<<<< HEAD
+func (conn *vtgateConn) StreamExecute2(ctx context.Context, query string, bindVars map[string]interface{}, tabletType pb.TabletType) (<-chan *mproto.QueryResult, vtgateconn.ErrFunc, error) {
+	req := &proto.Query{
+		CallerID:      getEffectiveCallerID(ctx),
+		Sql:           query,
+		BindVariables: bindVars,
+		TabletType:    topo.ProtoToTabletType(tabletType),
+		Session:       nil,
+	}
+	sr := make(chan *proto.QueryResult, 10)
+	c := conn.rpcConn.StreamGo("VTGate.StreamExecute2", req, sr)
+	return sendStreamResults(c, sr)
+}
+
 func (conn *vtgateConn) StreamExecuteShard(ctx context.Context, query string, keyspace string, shards []string, bindVars map[string]interface{}, tabletType pb.TabletType) (<-chan *mproto.QueryResult, vtgateconn.ErrFunc, error) {
-=======
-func (conn *vtgateConn) StreamExecute2(ctx context.Context, query string, bindVars map[string]interface{}, tabletType topo.TabletType) (<-chan *mproto.QueryResult, vtgateconn.ErrFunc, error) {
-	req := &proto.Query{
-		CallerID:      getEffectiveCallerID(ctx),
-		Sql:           query,
-		BindVariables: bindVars,
-		TabletType:    tabletType,
-		Session:       nil,
-	}
-	sr := make(chan *proto.QueryResult, 10)
-	c := conn.rpcConn.StreamGo("VTGate.StreamExecute2", req, sr)
-	return sendStreamResults(c, sr)
-}
-
-func (conn *vtgateConn) StreamExecuteShard(ctx context.Context, query string, keyspace string, shards []string, bindVars map[string]interface{}, tabletType topo.TabletType) (<-chan *mproto.QueryResult, vtgateconn.ErrFunc, error) {
->>>>>>> 875bfa4e
 	req := &proto.QueryShard{
 		CallerID:      getEffectiveCallerID(ctx),
 		Sql:           query,
@@ -291,26 +287,22 @@
 	return sendStreamResults(c, sr)
 }
 
-<<<<<<< HEAD
+func (conn *vtgateConn) StreamExecuteShard2(ctx context.Context, query string, keyspace string, shards []string, bindVars map[string]interface{}, tabletType pb.TabletType) (<-chan *mproto.QueryResult, vtgateconn.ErrFunc, error) {
+	req := &proto.QueryShard{
+		CallerID:      getEffectiveCallerID(ctx),
+		Sql:           query,
+		BindVariables: bindVars,
+		Keyspace:      keyspace,
+		Shards:        shards,
+		TabletType:    topo.ProtoToTabletType(tabletType),
+		Session:       nil,
+	}
+	sr := make(chan *proto.QueryResult, 10)
+	c := conn.rpcConn.StreamGo("VTGate.StreamExecuteShard2", req, sr)
+	return sendStreamResults(c, sr)
+}
+
 func (conn *vtgateConn) StreamExecuteKeyRanges(ctx context.Context, query string, keyspace string, keyRanges []*pb.KeyRange, bindVars map[string]interface{}, tabletType pb.TabletType) (<-chan *mproto.QueryResult, vtgateconn.ErrFunc, error) {
-=======
-func (conn *vtgateConn) StreamExecuteShard2(ctx context.Context, query string, keyspace string, shards []string, bindVars map[string]interface{}, tabletType topo.TabletType) (<-chan *mproto.QueryResult, vtgateconn.ErrFunc, error) {
-	req := &proto.QueryShard{
-		CallerID:      getEffectiveCallerID(ctx),
-		Sql:           query,
-		BindVariables: bindVars,
-		Keyspace:      keyspace,
-		Shards:        shards,
-		TabletType:    tabletType,
-		Session:       nil,
-	}
-	sr := make(chan *proto.QueryResult, 10)
-	c := conn.rpcConn.StreamGo("VTGate.StreamExecuteShard2", req, sr)
-	return sendStreamResults(c, sr)
-}
-
-func (conn *vtgateConn) StreamExecuteKeyRanges(ctx context.Context, query string, keyspace string, keyRanges []key.KeyRange, bindVars map[string]interface{}, tabletType topo.TabletType) (<-chan *mproto.QueryResult, vtgateconn.ErrFunc, error) {
->>>>>>> 875bfa4e
 	req := &proto.KeyRangeQuery{
 		CallerID:      getEffectiveCallerID(ctx),
 		Sql:           query,
@@ -325,26 +317,22 @@
 	return sendStreamResults(c, sr)
 }
 
-<<<<<<< HEAD
+func (conn *vtgateConn) StreamExecuteKeyRanges2(ctx context.Context, query string, keyspace string, keyRanges []*pb.KeyRange, bindVars map[string]interface{}, tabletType pb.TabletType) (<-chan *mproto.QueryResult, vtgateconn.ErrFunc, error) {
+	req := &proto.KeyRangeQuery{
+		CallerID:      getEffectiveCallerID(ctx),
+		Sql:           query,
+		BindVariables: bindVars,
+		Keyspace:      keyspace,
+		KeyRanges:     key.ProtoToKeyRanges(keyRanges),
+		TabletType:    topo.ProtoToTabletType(tabletType),
+		Session:       nil,
+	}
+	sr := make(chan *proto.QueryResult, 10)
+	c := conn.rpcConn.StreamGo("VTGate.StreamExecuteKeyRanges2", req, sr)
+	return sendStreamResults(c, sr)
+}
+
 func (conn *vtgateConn) StreamExecuteKeyspaceIds(ctx context.Context, query string, keyspace string, keyspaceIds [][]byte, bindVars map[string]interface{}, tabletType pb.TabletType) (<-chan *mproto.QueryResult, vtgateconn.ErrFunc, error) {
-=======
-func (conn *vtgateConn) StreamExecuteKeyRanges2(ctx context.Context, query string, keyspace string, keyRanges []key.KeyRange, bindVars map[string]interface{}, tabletType topo.TabletType) (<-chan *mproto.QueryResult, vtgateconn.ErrFunc, error) {
-	req := &proto.KeyRangeQuery{
-		CallerID:      getEffectiveCallerID(ctx),
-		Sql:           query,
-		BindVariables: bindVars,
-		Keyspace:      keyspace,
-		KeyRanges:     keyRanges,
-		TabletType:    tabletType,
-		Session:       nil,
-	}
-	sr := make(chan *proto.QueryResult, 10)
-	c := conn.rpcConn.StreamGo("VTGate.StreamExecuteKeyRanges2", req, sr)
-	return sendStreamResults(c, sr)
-}
-
-func (conn *vtgateConn) StreamExecuteKeyspaceIds(ctx context.Context, query string, keyspace string, keyspaceIds []key.KeyspaceId, bindVars map[string]interface{}, tabletType topo.TabletType) (<-chan *mproto.QueryResult, vtgateconn.ErrFunc, error) {
->>>>>>> 875bfa4e
 	req := &proto.KeyspaceIdQuery{
 		CallerID:      getEffectiveCallerID(ctx),
 		Sql:           query,
@@ -359,14 +347,14 @@
 	return sendStreamResults(c, sr)
 }
 
-func (conn *vtgateConn) StreamExecuteKeyspaceIds2(ctx context.Context, query string, keyspace string, keyspaceIds []key.KeyspaceId, bindVars map[string]interface{}, tabletType topo.TabletType) (<-chan *mproto.QueryResult, vtgateconn.ErrFunc, error) {
+func (conn *vtgateConn) StreamExecuteKeyspaceIds2(ctx context.Context, query string, keyspace string, keyspaceIds [][]byte, bindVars map[string]interface{}, tabletType pb.TabletType) (<-chan *mproto.QueryResult, vtgateconn.ErrFunc, error) {
 	req := &proto.KeyspaceIdQuery{
 		CallerID:      getEffectiveCallerID(ctx),
 		Sql:           query,
 		BindVariables: bindVars,
 		Keyspace:      keyspace,
-		KeyspaceIds:   keyspaceIds,
-		TabletType:    tabletType,
+		KeyspaceIds:   key.ProtoToKeyspaceIds(keyspaceIds),
+		TabletType:    topo.ProtoToTabletType(tabletType),
 		Session:       nil,
 	}
 	sr := make(chan *proto.QueryResult, 10)
