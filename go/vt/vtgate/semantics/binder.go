/*
Copyright 2021 The Vitess Authors.

Licensed under the Apache License, Version 2.0 (the "License");
you may not use this file except in compliance with the License.
You may obtain a copy of the License at

    http://www.apache.org/licenses/LICENSE-2.0

Unless required by applicable law or agreed to in writing, software
distributed under the License is distributed on an "AS IS" BASIS,
WITHOUT WARRANTIES OR CONDITIONS OF ANY KIND, either express or implied.
See the License for the specific language governing permissions and
limitations under the License.
*/

package semantics

import (
<<<<<<< HEAD
	"strconv"
=======
	"fmt"
>>>>>>> be861d54

	"vitess.io/vitess/go/vt/vtgate/engine"

	vtrpcpb "vitess.io/vitess/go/vt/proto/vtrpc"
	"vitess.io/vitess/go/vt/sqlparser"
	"vitess.io/vitess/go/vt/vterrors"
)

// binder is responsible for finding all the column references in
// the query and bind them to the table that they belong to.
// While doing this, it will also find the types for columns and
// store these in the typer:s expression map
type binder struct {
	recursive   ExprDependencies
	direct      ExprDependencies
	scoper      *scoper
	tc          *tableCollector
	org         originable
	typer       *typer
	subqueryMap map[*sqlparser.Select][]*subquery
	subqueryRef map[*sqlparser.Subquery]*subquery
}

func newBinder(scoper *scoper, org originable, tc *tableCollector, typer *typer) *binder {
	return &binder{
		recursive:   map[sqlparser.Expr]TableSet{},
		direct:      map[sqlparser.Expr]TableSet{},
		scoper:      scoper,
		org:         org,
		tc:          tc,
		typer:       typer,
		subqueryMap: map[*sqlparser.Select][]*subquery{},
		subqueryRef: map[*sqlparser.Subquery]*subquery{},
	}
}

func (b *binder) down(cursor *sqlparser.Cursor) error {
	switch node := cursor.Node().(type) {
	case *sqlparser.Subquery:
		currScope := b.scoper.currentScope()
		if currScope.selectStmt == nil {
			return vterrors.Errorf(vtrpcpb.Code_INTERNAL, "[BUG] unable to bind subquery to select statement")
		}
		opcode := engine.PulloutValue
		switch par := cursor.Parent().(type) {
		case *sqlparser.ComparisonExpr:
			switch par.Operator {
			case sqlparser.InOp:
				opcode = engine.PulloutIn
			case sqlparser.NotInOp:
				opcode = engine.PulloutNotIn
			}
		case *sqlparser.ExistsExpr:
			opcode = engine.PulloutExists
		}
		sq := &subquery{
			SubQuery: node,
			OpCode:   opcode,
		}
		b.subqueryMap[currScope.selectStmt] = append(b.subqueryMap[currScope.selectStmt], sq)
		b.subqueryRef[node] = sq
	case *sqlparser.ColName:
		deps, err := b.resolveColumn(node, b.scoper.currentScope())
		if err != nil {
			return err
		}
		b.recursive[node] = deps.recursive
		b.direct[node] = deps.direct
		if deps.typ != nil {
			b.typer.setTypeFor(node, *deps.typ)
		}
	case *sqlparser.FuncExpr:
		// need special handling so that any lingering `*` expressions are bound to all local tables
		if len(node.Exprs) != 1 {
			break
		}
		if _, isStar := node.Exprs[0].(*sqlparser.StarExpr); !isStar {
			break
		}
		scope := b.scoper.currentScope()
		ts := TableSet(0)
		for _, table := range scope.tables {
			if !table.IsActualTable() {
				continue
			}
			ts |= b.tc.tableSetFor(table.GetExpr())
		}
		b.recursive[node] = ts
		b.direct[node] = ts
	}
	return nil
}

<<<<<<< HEAD
func (b *binder) analyzeOrderByGroupByExprForLiteral(input sqlparser.Expr, caller string) error {
	l, ok := input.(*sqlparser.Literal)
	if !ok {
		return nil
	}
	if l.Type != sqlparser.IntVal {
		return nil
	}
	currScope := b.scoper.currentScope()
	num, err := strconv.Atoi(l.Val)
	if err != nil {
		return vterrors.Errorf(vtrpcpb.Code_INVALID_ARGUMENT, "error parsing column number: %s", l.Val)
	}
	if num < 1 || num > len(currScope.selectStmt.SelectExprs) {
		return vterrors.NewErrorf(vtrpcpb.Code_INVALID_ARGUMENT, vterrors.BadFieldError, "Unknown column '%d' in '%s'", num, caller)
	}

	expr, ok := currScope.selectStmt.SelectExprs[num-1].(*sqlparser.AliasedExpr)
	if !ok {
		return nil
	}

	b.recursive[input] = b.recursive.Dependencies(expr.Expr)
	return nil
}

func (b *binder) resolveColumn(colName *sqlparser.ColName, current *scope) (deps dependency, err error) {
=======
func (b *binder) resolveColumn(colName *sqlparser.ColName, current *scope) (TableSet, TableSet, *querypb.Type, error) {
>>>>>>> be861d54
	if colName.Qualifier.IsEmpty() {
		deps, err = b.resolveUnQualifiedColumn(current, colName)
	} else {
		deps, err = b.resolveQualifiedColumn(current, colName)
	}

	if err != nil {
		if err == ambigousErr {
			err = vterrors.Errorf(vtrpcpb.Code_INVALID_ARGUMENT, "Column '%s' in field list is ambiguous", sqlparser.String(colName))
		}
		return dependency{}, err
	}
	return deps, nil
}

// resolveQualifiedColumn handles column expressions where the table is explicitly stated
func (b *binder) resolveQualifiedColumn(current *scope, expr *sqlparser.ColName) (dependency, error) {
	// search up the scope stack until we find a match
	for current != nil {
		deps, err := b.resolveColumnInScope(current, expr, func(table TableInfo) bool {
			return !table.Matches(expr.Qualifier)
		})
		if err != nil {
			return dependency{}, err
		}
		if !deps.Empty() {
			return deps.Get()
		}
		current = current.parent
	}
	return dependency{}, vterrors.NewErrorf(vtrpcpb.Code_INVALID_ARGUMENT, vterrors.BadFieldError, "symbol %s not found", sqlparser.String(expr))
}

// resolveUnQualifiedColumn handles column that do not specify which table they belong to
func (b *binder) resolveUnQualifiedColumn(current *scope, expr *sqlparser.ColName) (dependency, error) {
	for current != nil {
		deps, err := b.resolveColumnInScope(current, expr, nil)
		if err != nil {
			return dependency{}, err
		}
		if !deps.Empty() {
			return deps.Get()
		}
		current = current.parent
	}
	return dependency{}, vterrors.NewErrorf(vtrpcpb.Code_INVALID_ARGUMENT, vterrors.BadFieldError, "symbol %s not found", sqlparser.String(expr))
}

func (b *binder) resolveColumnInScope(current *scope, expr *sqlparser.ColName, skipTable func(table TableInfo) bool) (dependencies, error) {
	var deps dependencies = &nothing{}
	for _, table := range current.tables {
		if skipTable != nil && skipTable(table) {
			continue
		}
		thisDeps, err := table.Dependencies(expr.Name.String(), b.org)
		if err != nil {
			return nil, err
		}
		deps, err = thisDeps.Merge(deps)
		if err != nil {
			return nil, err
		}
	}
	if deps, isUncertain := deps.(*uncertain); isUncertain && deps.fail {
		// if we have a failure from uncertain, we matched the column to multiple non-authoritative tables
		return nil, ProjError{
			Inner: vterrors.Errorf(vtrpcpb.Code_INVALID_ARGUMENT, "Column '%s' in field list is ambiguous", sqlparser.String(expr)),
		}
	}
	return deps, nil
}<|MERGE_RESOLUTION|>--- conflicted
+++ resolved
@@ -17,12 +17,6 @@
 package semantics
 
 import (
-<<<<<<< HEAD
-	"strconv"
-=======
-	"fmt"
->>>>>>> be861d54
-
 	"vitess.io/vitess/go/vt/vtgate/engine"
 
 	vtrpcpb "vitess.io/vitess/go/vt/proto/vtrpc"
@@ -115,37 +109,7 @@
 	return nil
 }
 
-<<<<<<< HEAD
-func (b *binder) analyzeOrderByGroupByExprForLiteral(input sqlparser.Expr, caller string) error {
-	l, ok := input.(*sqlparser.Literal)
-	if !ok {
-		return nil
-	}
-	if l.Type != sqlparser.IntVal {
-		return nil
-	}
-	currScope := b.scoper.currentScope()
-	num, err := strconv.Atoi(l.Val)
-	if err != nil {
-		return vterrors.Errorf(vtrpcpb.Code_INVALID_ARGUMENT, "error parsing column number: %s", l.Val)
-	}
-	if num < 1 || num > len(currScope.selectStmt.SelectExprs) {
-		return vterrors.NewErrorf(vtrpcpb.Code_INVALID_ARGUMENT, vterrors.BadFieldError, "Unknown column '%d' in '%s'", num, caller)
-	}
-
-	expr, ok := currScope.selectStmt.SelectExprs[num-1].(*sqlparser.AliasedExpr)
-	if !ok {
-		return nil
-	}
-
-	b.recursive[input] = b.recursive.Dependencies(expr.Expr)
-	return nil
-}
-
 func (b *binder) resolveColumn(colName *sqlparser.ColName, current *scope) (deps dependency, err error) {
-=======
-func (b *binder) resolveColumn(colName *sqlparser.ColName, current *scope) (TableSet, TableSet, *querypb.Type, error) {
->>>>>>> be861d54
 	if colName.Qualifier.IsEmpty() {
 		deps, err = b.resolveUnQualifiedColumn(current, colName)
 	} else {
