--- conflicted
+++ resolved
@@ -149,7 +149,10 @@
 	}
 )
 
-<<<<<<< HEAD
+func (v *VindexTable) GetTables() []TableInfo {
+	return v.Table.GetTables()
+}
+
 func (v *vTableInfo) GetTables() []TableInfo {
 	return v.tables
 }
@@ -160,11 +163,11 @@
 
 func (r *RealTable) GetTables() []TableInfo {
 	return []TableInfo{r}
-=======
+}
+
 // GetExprFor implements the TableInfo interface
 func (v *VindexTable) GetExprFor(s string) (sqlparser.Expr, error) {
 	panic("implement me")
->>>>>>> 1be00ff2
 }
 
 // CopyDependencies copies the dependencies from one expression into the other
