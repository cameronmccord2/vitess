package vtctld

import (
	"bytes"
	"encoding/json"
	"errors"
	"flag"
	"fmt"
	"io/ioutil"
	"net/http"
	"reflect"
	"strings"
	"time"

	log "github.com/golang/glog"
	"golang.org/x/net/context"

	"github.com/youtube/vitess/go/vt/logutil"
	"github.com/youtube/vitess/go/vt/schemamanager"
	"github.com/youtube/vitess/go/vt/tabletmanager/tmclient"
	"github.com/youtube/vitess/go/vt/topo"
	"github.com/youtube/vitess/go/vt/topo/topoproto"
	"github.com/youtube/vitess/go/vt/vtctl"
	"github.com/youtube/vitess/go/vt/wrangler"

	logutilpb "github.com/youtube/vitess/go/vt/proto/logutil"
	topodatapb "github.com/youtube/vitess/go/vt/proto/topodata"
)

var (
	localCell = flag.String("cell", "", "cell to use")
)

// This file implements a REST-style API for the vtctld web interface.

const (
	apiPrefix = "/api/"

	jsonContentType = "application/json; charset=utf-8"
)

func httpErrorf(w http.ResponseWriter, r *http.Request, format string, args ...interface{}) {
	errMsg := fmt.Sprintf(format, args...)
	log.Errorf("HTTP error on %v: %v, request: %#v", r.URL.Path, errMsg, r)
	http.Error(w, errMsg, http.StatusInternalServerError)
}

func handleCollection(collection string, getFunc func(*http.Request) (interface{}, error)) {
	http.HandleFunc(apiPrefix+collection+"/", func(w http.ResponseWriter, r *http.Request) {
		// Get the requested object.
		obj, err := getFunc(r)
		if err != nil {
			if err == topo.ErrNoNode {
				http.NotFound(w, r)
				return
			}
			httpErrorf(w, r, "can't get %v: %v", collection, err)
			return
		}

		// JSON marshals a nil slice as "null", but we prefer "[]".
		if val := reflect.ValueOf(obj); val.Kind() == reflect.Slice && val.IsNil() {
			w.Header().Set("Content-Type", jsonContentType)
			w.Write([]byte("[]"))
			return
		}

		// JSON encode response.
		data, err := json.MarshalIndent(obj, "", "  ")
		if err != nil {
			httpErrorf(w, r, "json error: %v", err)
			return
		}
		w.Header().Set("Content-Type", jsonContentType)
		w.Write(data)
	})
}

func getItemPath(url string) string {
	// Strip API prefix.
	if !strings.HasPrefix(url, apiPrefix) {
		return ""
	}
	url = url[len(apiPrefix):]

	// Strip collection name.
	parts := strings.SplitN(url, "/", 2)
	if len(parts) != 2 {
		return ""
	}
	return parts[1]
}

func unmarshalRequest(r *http.Request, v interface{}) error {
	data, err := ioutil.ReadAll(r.Body)
	if err != nil {
		return err
	}
	return json.Unmarshal(data, v)
}

func addSrvkeyspace(ctx context.Context, ts topo.Server, cell, keyspace string, srvKeyspaces map[string]interface{}) error {
	srvKeyspace, err := ts.GetSrvKeyspace(ctx, cell, keyspace)
	if err != nil {
		return fmt.Errorf("invalid keyspace name: %q ", keyspace)
	}
	srvKeyspaces[keyspace] = srvKeyspace
	return nil
}

func initAPI(ctx context.Context, ts topo.Server, actions *ActionRepository, realtimeStats *realtimeStats) {
	tabletHealthCache := newTabletHealthCache(ts)
	tmClient := tmclient.NewTabletManagerClient()

	// Cells
	handleCollection("cells", func(r *http.Request) (interface{}, error) {
		if getItemPath(r.URL.Path) != "" {
			return nil, errors.New("cells can only be listed, not retrieved")
		}
		return ts.GetKnownCells(ctx)
	})

	// Keyspaces
	handleCollection("keyspaces", func(r *http.Request) (interface{}, error) {
		keyspace := getItemPath(r.URL.Path)
		switch r.Method {
		case "GET":
			// List all keyspaces.
			if keyspace == "" {
				return ts.GetKeyspaces(ctx)
			}
			// Get the keyspace record.
			return ts.GetKeyspace(ctx, keyspace)

		/*
		  Perform an action on a keyspace.
		  TODO(dsslater): Once we have switched to the new UI close this endpoint.
		*/
		case "POST":
			time.Sleep(4000 * time.Millisecond)
			if keyspace == "" {
				return nil, errors.New("A POST request needs a keyspace in the URL")
			}
			if err := r.ParseForm(); err != nil {
				return nil, err
			}

			action := r.FormValue("action")
			if action == "" {
				return nil, errors.New("A POST request must specify action")
			}
			return actions.ApplyKeyspaceAction(ctx, action, keyspace, r), nil
		default:
			return nil, fmt.Errorf("unsupported HTTP method: %v", r.Method)
		}
	})

	// Shards
	handleCollection("shards", func(r *http.Request) (interface{}, error) {
		shardPath := getItemPath(r.URL.Path)
		if !strings.Contains(shardPath, "/") {
			return nil, fmt.Errorf("invalid shard path: %q", shardPath)
		}
		parts := strings.SplitN(shardPath, "/", 2)
		keyspace := parts[0]
		shard := parts[1]

		// List the shards in a keyspace.
		if shard == "" {
			return ts.GetShardNames(ctx, keyspace)
		}

		/*
		  Perform an action on a shard.
		  TODO(dsslater): Once we have switched to the new UI close this endpoint.
		*/
		if r.Method == "POST" {
			if err := r.ParseForm(); err != nil {
				return nil, err
			}
			action := r.FormValue("action")
			if action == "" {
				return nil, errors.New("must specify action")
			}
			return actions.ApplyShardAction(ctx, action, keyspace, shard, r), nil
		}

		// Get the shard record.
		return ts.GetShard(ctx, keyspace, shard)
	})

	// SrvKeyspace
	handleCollection("srv_keyspace", func(r *http.Request) (interface{}, error) {
		keyspacePath := getItemPath(r.URL.Path)
		parts := strings.SplitN(keyspacePath, "/", 2)

		// Request was incorrectly formatted.
		if len(parts) != 2 {
			return nil, fmt.Errorf("invalid srvkeyspace path: %q  expected path: /srv_keyspace/<cell>/<keyspace>", keyspacePath)
		}

		cell := parts[0]
		keyspace := parts[1]

		if cell == "local" {
			if *localCell == "" {
				return nil, fmt.Errorf("local cell requested, but not specified. Please set with -cell flag")
			}
			cell = *localCell
		}

		// If a keyspace is provided then return the specified srvkeyspace.
		if keyspace != "" {
			srvKeyspace, err := ts.GetSrvKeyspace(ctx, cell, keyspace)
			if err != nil {
				return nil, fmt.Errorf("Can't get server keyspace: %v", err)
			}
			return srvKeyspace, nil
		}

		// Else return the srvKeyspace from all keyspaces.
		srvKeyspaces := make(map[string]interface{})
		keyspaceNamesList, err := ts.GetSrvKeyspaceNames(ctx, cell)
		if err != nil {
			return nil, fmt.Errorf("can't get list of SrvKeyspaceNames for cell %q: GetSrvKeyspaceNames returned: %v", cell, err)
		}
		for _, keyspaceName := range keyspaceNamesList {
			err := addSrvkeyspace(ctx, ts, cell, keyspaceName, srvKeyspaces)
			if err != nil {
				return nil, err
			}
		}
		return srvKeyspaces, nil

	})

	// Tablets
	handleCollection("tablets", func(r *http.Request) (interface{}, error) {
		tabletPath := getItemPath(r.URL.Path)

		// List tablets based on query params.
		if tabletPath == "" {
			if err := r.ParseForm(); err != nil {
				return nil, err
			}
			shardRef := r.FormValue("shard")
			cell := r.FormValue("cell")

			if shardRef != "" {
				// Look up by keyspace/shard, and optionally cell.
				keyspace, shard, err := topoproto.ParseKeyspaceShard(shardRef)
				if err != nil {
					return nil, err
				}
				if cell != "" {
					return ts.FindAllTabletAliasesInShardByCell(ctx, keyspace, shard, []string{cell})
				}
				return ts.FindAllTabletAliasesInShard(ctx, keyspace, shard)
			}

			// Get all tablets in a cell.
			if cell == "" {
				return nil, errors.New("cell param required")
			}
			return ts.GetTabletsByCell(ctx, cell)
		}

		// Get tablet health.
		if parts := strings.Split(tabletPath, "/"); len(parts) == 2 && parts[1] == "health" {
			tabletAlias, err := topoproto.ParseTabletAlias(parts[0])
			if err != nil {
				return nil, err
			}
			return tabletHealthCache.Get(ctx, tabletAlias)
		}

		tabletAlias, err := topoproto.ParseTabletAlias(tabletPath)
		if err != nil {
			return nil, err
		}

		// Perform an action on a tablet.
		if r.Method == "POST" {
			if err := r.ParseForm(); err != nil {
				return nil, err
			}
			action := r.FormValue("action")
			if action == "" {
				return nil, errors.New("must specify action")
			}
			return actions.ApplyTabletAction(ctx, action, tabletAlias, r), nil
		}

		// Get the tablet record.
		return ts.GetTablet(ctx, tabletAlias)
	})

	// Healthcheck real time status per (cell, keyspace, tablet type, metric).
	handleCollection("tablet_statuses", func(r *http.Request) (interface{}, error) {
		targetPath := getItemPath(r.URL.Path)

		// Get the heatmap data based on query parameters.
		if targetPath == "" {
			if err := r.ParseForm(); err != nil {
				return nil, err
			}
			keyspace := r.FormValue("keyspace")
			cell := r.FormValue("cell")
			tabletType := r.FormValue("type")
			_, err := topoproto.ParseTabletType(tabletType)
			if err != nil {
				return nil, fmt.Errorf("invalid tablet type: %v ", tabletType)
			}
			metric := r.FormValue("metric")

			if realtimeStats == nil {
				return nil, fmt.Errorf("realtimeStats not initialized")
			}

			heatmap, err := realtimeStats.heatmapData(keyspace, cell, tabletType, metric)
			if err != nil {
				return nil, fmt.Errorf("couldn't get heatmap data: %v", err)
			}
			return heatmap, nil
		}

		return nil, fmt.Errorf("invalid target path: %q  expected path: ?keyspace=<keyspace>&cell=<cell>&type=<type>&metric=<metric>", targetPath)
	})

<<<<<<< HEAD
	// Vtctl Command
	http.HandleFunc(apiPrefix+"vtctl/", func(w http.ResponseWriter, r *http.Request) {
		var args []string
		var logOutput bytes.Buffer
		resp := struct {
			Error  string
			Output string
		}{}
		if err := unmarshalRequest(r, &args); err != nil {
			httpErrorf(w, r, "can't unmarshal request: %v", err)
		}

		logstream := logutil.NewCallbackLogger(func(ev *logutilpb.Event) {
			logutil.EventToBuffer(ev, &logOutput)
			logOutput.WriteRune('\n')
		})

		wr := wrangler.New(logstream, ts, tmClient)
		err := vtctl.RunCommand(ctx, wr, args)

		if err != nil {
			resp.Error = err.Error()
		}
		resp.Output = logOutput.String()
		data, err := json.MarshalIndent(resp, "", "  ")
		if err != nil {
			httpErrorf(w, r, "json error: %v", err)
			return
		}
		w.Header().Set("Content-Type", jsonContentType)
		w.Write(data)
=======
	handleCollection("tablet_health", func(r *http.Request) (interface{}, error) {
		tabletPath := getItemPath(r.URL.Path)
		parts := strings.SplitN(tabletPath, "/", 2)

		// Request was incorrectly formatted.
		if len(parts) != 2 {
			return nil, fmt.Errorf("invalid tablet_health path: %q  expected path: /tablet_health/<cell>/<uid>", tabletPath)
		}

		if realtimeStats == nil {
			return nil, fmt.Errorf("realtimeStats not initialized")
		}

		cell := parts[0]
		uidStr := parts[1]
		uid, err := topoproto.ParseUID(uidStr)
		if err != nil {
			return nil, fmt.Errorf("incorrect uid: %v", err)
		}

		tabletAlias := topodatapb.TabletAlias{
			Cell: cell,
			Uid:  uid,
		}
		tabletStat, err := realtimeStats.tabletStats(&tabletAlias)
		if err != nil {
			return nil, fmt.Errorf("could not get tabletStats: %v", err)
		}
		return tabletStat, nil
>>>>>>> a78e55df
	})

	// Schema Change
	http.HandleFunc(apiPrefix+"schema/apply", func(w http.ResponseWriter, r *http.Request) {
		req := struct {
			Keyspace, SQL       string
			SlaveTimeoutSeconds int
		}{}
		if err := unmarshalRequest(r, &req); err != nil {
			httpErrorf(w, r, "can't unmarshal request: %v", err)
			return
		}
		if req.SlaveTimeoutSeconds <= 0 {
			req.SlaveTimeoutSeconds = 10
		}

		logger := logutil.NewCallbackLogger(func(ev *logutilpb.Event) {
			w.Write([]byte(logutil.EventString(ev)))
		})
		wr := wrangler.New(logger, ts, tmClient)

		executor := schemamanager.NewTabletExecutor(
			wr, time.Duration(req.SlaveTimeoutSeconds)*time.Second)

		schemamanager.Run(ctx,
			schemamanager.NewUIController(req.SQL, req.Keyspace, w), executor)
	})
}<|MERGE_RESOLUTION|>--- conflicted
+++ resolved
@@ -131,13 +131,8 @@
 			}
 			// Get the keyspace record.
 			return ts.GetKeyspace(ctx, keyspace)
-
-		/*
-		  Perform an action on a keyspace.
-		  TODO(dsslater): Once we have switched to the new UI close this endpoint.
-		*/
+			// Perform an action on a keyspace.
 		case "POST":
-			time.Sleep(4000 * time.Millisecond)
 			if keyspace == "" {
 				return nil, errors.New("A POST request needs a keyspace in the URL")
 			}
@@ -170,10 +165,7 @@
 			return ts.GetShardNames(ctx, keyspace)
 		}
 
-		/*
-		  Perform an action on a shard.
-		  TODO(dsslater): Once we have switched to the new UI close this endpoint.
-		*/
+		// Perform an action on a shard.
 		if r.Method == "POST" {
 			if err := r.ParseForm(); err != nil {
 				return nil, err
@@ -327,7 +319,37 @@
 		return nil, fmt.Errorf("invalid target path: %q  expected path: ?keyspace=<keyspace>&cell=<cell>&type=<type>&metric=<metric>", targetPath)
 	})
 
-<<<<<<< HEAD
+	handleCollection("tablet_health", func(r *http.Request) (interface{}, error) {
+		tabletPath := getItemPath(r.URL.Path)
+		parts := strings.SplitN(tabletPath, "/", 2)
+
+		// Request was incorrectly formatted.
+		if len(parts) != 2 {
+			return nil, fmt.Errorf("invalid tablet_health path: %q  expected path: /tablet_health/<cell>/<uid>", tabletPath)
+		}
+
+		if realtimeStats == nil {
+			return nil, fmt.Errorf("realtimeStats not initialized")
+		}
+
+		cell := parts[0]
+		uidStr := parts[1]
+		uid, err := topoproto.ParseUID(uidStr)
+		if err != nil {
+			return nil, fmt.Errorf("incorrect uid: %v", err)
+		}
+
+		tabletAlias := topodatapb.TabletAlias{
+			Cell: cell,
+			Uid:  uid,
+		}
+		tabletStat, err := realtimeStats.tabletStats(&tabletAlias)
+		if err != nil {
+			return nil, fmt.Errorf("could not get tabletStats: %v", err)
+		}
+		return tabletStat, nil
+	})
+
 	// Vtctl Command
 	http.HandleFunc(apiPrefix+"vtctl/", func(w http.ResponseWriter, r *http.Request) {
 		var args []string
@@ -359,37 +381,6 @@
 		}
 		w.Header().Set("Content-Type", jsonContentType)
 		w.Write(data)
-=======
-	handleCollection("tablet_health", func(r *http.Request) (interface{}, error) {
-		tabletPath := getItemPath(r.URL.Path)
-		parts := strings.SplitN(tabletPath, "/", 2)
-
-		// Request was incorrectly formatted.
-		if len(parts) != 2 {
-			return nil, fmt.Errorf("invalid tablet_health path: %q  expected path: /tablet_health/<cell>/<uid>", tabletPath)
-		}
-
-		if realtimeStats == nil {
-			return nil, fmt.Errorf("realtimeStats not initialized")
-		}
-
-		cell := parts[0]
-		uidStr := parts[1]
-		uid, err := topoproto.ParseUID(uidStr)
-		if err != nil {
-			return nil, fmt.Errorf("incorrect uid: %v", err)
-		}
-
-		tabletAlias := topodatapb.TabletAlias{
-			Cell: cell,
-			Uid:  uid,
-		}
-		tabletStat, err := realtimeStats.tabletStats(&tabletAlias)
-		if err != nil {
-			return nil, fmt.Errorf("could not get tabletStats: %v", err)
-		}
-		return tabletStat, nil
->>>>>>> a78e55df
 	})
 
 	// Schema Change
