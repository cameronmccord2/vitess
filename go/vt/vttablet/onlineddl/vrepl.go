/*
	Original copyright by GitHub as follows. Additions by the Vitess authors as follows.
*/
/*
   Copyright 2016 GitHub Inc.
	 See https://github.com/github/gh-ost/blob/master/LICENSE
*/
/*
Copyright 2021 The Vitess Authors.

Licensed under the Apache License, Version 2.0 (the "License");
you may not use this file except in compliance with the License.
You may obtain a copy of the License at

    http://www.apache.org/licenses/LICENSE-2.0

Unless required by applicable law or agreed to in writing, software
distributed under the License is distributed on an "AS IS" BASIS,
WITHOUT WARRANTIES OR CONDITIONS OF ANY KIND, either express or implied.
See the License for the specific language governing permissions and
limitations under the License.
*/

package onlineddl

import (
	"context"
	"fmt"
	"math"
	"strconv"
	"strings"

	"vitess.io/vitess/go/sqltypes"
	"vitess.io/vitess/go/vt/binlog/binlogplayer"
	"vitess.io/vitess/go/vt/dbconnpool"
	binlogdatapb "vitess.io/vitess/go/vt/proto/binlogdata"
	vtrpcpb "vitess.io/vitess/go/vt/proto/vtrpc"
	"vitess.io/vitess/go/vt/sqlparser"
	"vitess.io/vitess/go/vt/vterrors"
	"vitess.io/vitess/go/vt/vttablet/onlineddl/vrepl"
	"vitess.io/vitess/go/vt/vttablet/tabletmanager/vreplication"
)

// VReplStream represents a row in _vt.vreplication table
type VReplStream struct {
	id                   int64
	workflow             string
	source               string
	pos                  string
	timeUpdated          int64
	transactionTimestamp int64
	state                string
	message              string
	rowsCopied           int64
	bls                  *binlogdatapb.BinlogSource
}

// VRepl is an online DDL helper for VReplication based migrations (ddl_strategy="online")
type VRepl struct {
	workflow     string
	keyspace     string
	shard        string
	dbName       string
	sourceTable  string
	targetTable  string
	pos          string
	alterOptions string
	tableRows    int64

	sharedPKColumns *vrepl.ColumnList

	sourceSharedColumns *vrepl.ColumnList
	targetSharedColumns *vrepl.ColumnList
	sharedColumnsMap    map[string]string
	sourceAutoIncrement uint64

	filterQuery string
	bls         *binlogdatapb.BinlogSource

	parser *vrepl.AlterTableParser
}

// NewVRepl creates a VReplication handler for Online DDL
func NewVRepl(workflow, keyspace, shard, dbName, sourceTable, targetTable, alterOptions string) *VRepl {
	return &VRepl{
		workflow:     workflow,
		keyspace:     keyspace,
		shard:        shard,
		dbName:       dbName,
		sourceTable:  sourceTable,
		targetTable:  targetTable,
		alterOptions: alterOptions,
		parser:       vrepl.NewAlterTableParser(),
	}
}

// getCandidateUniqueKeys investigates a table and returns the list of unique keys
// candidate for chunking
func (v *VRepl) getCandidateUniqueKeys(ctx context.Context, conn *dbconnpool.DBConnection, tableName string) (uniqueKeys [](*vrepl.UniqueKey), err error) {

	query, err := sqlparser.ParseAndBind(sqlShowColumnsFrom,
		sqltypes.StringBindVariable(v.dbName),
		sqltypes.StringBindVariable(tableName),
		sqltypes.StringBindVariable(v.dbName),
		sqltypes.StringBindVariable(tableName),
	)
	if err != nil {
		return uniqueKeys, err
	}

	rs, err := conn.ExecuteFetch(query, math.MaxInt64, true)
	if err != nil {
		return nil, err
	}
	for _, row := range rs.Named().Rows {
		uniqueKey := &vrepl.UniqueKey{
			Name:            row.AsString("INDEX_NAME", ""),
			Columns:         *vrepl.ParseColumnList(row.AsString("COLUMN_NAMES", "")),
			HasNullable:     row.AsBool("has_nullable", false),
			IsAutoIncrement: row.AsBool("is_auto_increment", false),
		}
		uniqueKeys = append(uniqueKeys, uniqueKey)
	}
	return uniqueKeys, nil
}

// readAutoIncrement reads the AUTO_INCREMENT vlaue, if any, for a give ntable
func (v *VRepl) readAutoIncrement(ctx context.Context, conn *dbconnpool.DBConnection, tableName string) (autoIncrement uint64, err error) {
	query, err := sqlparser.ParseAndBind(sqlGetAutoIncrement,
		sqltypes.StringBindVariable(v.dbName),
		sqltypes.StringBindVariable(tableName),
	)
	if err != nil {
		return 0, err
	}

	rs, err := conn.ExecuteFetch(query, math.MaxInt64, true)
	if err != nil {
		return 0, err
	}
	for _, row := range rs.Named().Rows {
		autoIncrement = row.AsUint64("AUTO_INCREMENT", 0)
	}

	return autoIncrement, nil
}

// readTableColumns reads column list from given table
func (v *VRepl) readTableColumns(ctx context.Context, conn *dbconnpool.DBConnection, tableName string) (columns *vrepl.ColumnList, virtualColumns *vrepl.ColumnList, pkColumns *vrepl.ColumnList, err error) {
	parsed := sqlparser.BuildParsedQuery(sqlShowColumnsFrom, tableName)
	rs, err := conn.ExecuteFetch(parsed.Query, math.MaxInt64, true)
	if err != nil {
		return nil, nil, nil, err
	}
	columnNames := []string{}
	virtualColumnNames := []string{}
	pkColumnNames := []string{}
	for _, row := range rs.Named().Rows {
		columnName := row.AsString("Field", "")
		columnNames = append(columnNames, columnName)

		extra := row.AsString("Extra", "")
		if strings.Contains(extra, "VIRTUAL") {
			virtualColumnNames = append(virtualColumnNames, columnName)
		}

		key := row.AsString("Key", "")
		if key == "PRI" {
			pkColumnNames = append(pkColumnNames, columnName)
		}
	}
	if len(columnNames) == 0 {
		return nil, nil, nil, fmt.Errorf("Found 0 columns on `%s`", tableName)
	}
	return vrepl.NewColumnList(columnNames), vrepl.NewColumnList(virtualColumnNames), vrepl.NewColumnList(pkColumnNames), nil
}

<<<<<<< HEAD
// readTableStatus reads table status information
func (v *VRepl) readTableStatus(ctx context.Context, conn *dbconnpool.DBConnection, tableName string) (tableRows int64, err error) {
	parsed := sqlparser.BuildParsedQuery(sqlShowTableStatus, tableName)
	rs, err := conn.ExecuteFetch(parsed.Query, math.MaxInt64, true)
	if err != nil {
		return 0, err
	}
	row := rs.Named().Row()
	if row == nil {
		return 0, vterrors.Errorf(vtrpcpb.Code_INTERNAL, "Cannot SHOW TABLE STATUS LIKE '%s'", tableName)
	}
	tableRows, err = row.ToInt64("Rows")
	return tableRows, err
=======
// applyColumnTypes
func (v *VRepl) applyColumnTypes(ctx context.Context, conn *dbconnpool.DBConnection, tableName string, columnsLists ...*vrepl.ColumnList) error {
	query, err := sqlparser.ParseAndBind(sqlSelectColumnTypes,
		sqltypes.StringBindVariable(v.dbName),
		sqltypes.StringBindVariable(tableName),
	)
	if err != nil {
		return err
	}
	rs, err := conn.ExecuteFetch(query, math.MaxInt64, true)
	if err != nil {
		return err
	}
	for _, row := range rs.Named().Rows {
		columnName := row["COLUMN_NAME"].ToString()
		columnType := row["COLUMN_TYPE"].ToString()
		columnOctetLength := row.AsUint64("CHARACTER_OCTET_LENGTH", 0)

		for _, columnsList := range columnsLists {
			column := columnsList.GetColumn(columnName)
			if column == nil {
				continue
			}

			if strings.Contains(columnType, "unsigned") {
				column.IsUnsigned = true
			}
			if strings.Contains(columnType, "mediumint") {
				column.Type = vrepl.MediumIntColumnType
			}
			if strings.Contains(columnType, "timestamp") {
				column.Type = vrepl.TimestampColumnType
			}
			if strings.Contains(columnType, "datetime") {
				column.Type = vrepl.DateTimeColumnType
			}
			if strings.Contains(columnType, "json") {
				column.Type = vrepl.JSONColumnType
			}
			if strings.Contains(columnType, "float") {
				column.Type = vrepl.FloatColumnType
			}
			if strings.HasPrefix(columnType, "enum") {
				column.Type = vrepl.EnumColumnType
				column.EnumValues = vrepl.ParseEnumValues(columnType)
			}
			if strings.HasPrefix(columnType, "binary") {
				column.Type = vrepl.BinaryColumnType
				column.BinaryOctetLength = columnOctetLength
			}
			if charset := row.AsString("CHARACTER_SET_NAME", ""); charset != "" {
				column.Charset = charset
			}
		}
	}
	return nil
>>>>>>> 027ef58d
}

// getSharedColumns returns the intersection of two lists of columns in same order as the first list
func (v *VRepl) getSharedColumns(sourceColumns, targetColumns *vrepl.ColumnList, sourceVirtualColumns, targetVirtualColumns *vrepl.ColumnList, columnRenameMap map[string]string) (
	sourceSharedColumns *vrepl.ColumnList, targetSharedColumns *vrepl.ColumnList, sharedColumnsMap map[string]string,
) {
	sharedColumnNames := []string{}
	for _, sourceColumn := range sourceColumns.Names() {
		isSharedColumn := false
		for _, targetColumn := range targetColumns.Names() {
			if strings.EqualFold(sourceColumn, targetColumn) {
				// both tables have this column. Good start.
				isSharedColumn = true
				break
			}
			if strings.EqualFold(columnRenameMap[sourceColumn], targetColumn) {
				// column in source is renamed in target
				isSharedColumn = true
				break
			}
		}
		for _, virtualColumn := range sourceVirtualColumns.Names() {
			// virtual/generated columns on source are silently skipped
			if strings.EqualFold(sourceColumn, virtualColumn) {
				isSharedColumn = false
			}
		}
		for _, virtualColumn := range targetVirtualColumns.Names() {
			// virtual/generated columns on target are silently skipped
			if strings.EqualFold(sourceColumn, virtualColumn) {
				isSharedColumn = false
			}
		}
		if isSharedColumn {
			sharedColumnNames = append(sharedColumnNames, sourceColumn)
		}
	}
	sharedColumnsMap = map[string]string{}
	for _, columnName := range sharedColumnNames {
		if mapped, ok := columnRenameMap[columnName]; ok {
			sharedColumnsMap[columnName] = mapped
		} else {
			sharedColumnsMap[columnName] = columnName
		}
	}
	mappedSharedColumnNames := []string{}
	for _, columnName := range sharedColumnNames {
		mappedSharedColumnNames = append(mappedSharedColumnNames, sharedColumnsMap[columnName])
	}
	return vrepl.NewColumnList(sharedColumnNames), vrepl.NewColumnList(mappedSharedColumnNames), sharedColumnsMap
}

// getSharedPKColumns returns the intersection of PRIMARY KEY columns (taking renaming into consideration) between source and target tables
func (v *VRepl) getSharedPKColumns(sourcePKColumns, targetPKColumns *vrepl.ColumnList, columnRenameMap map[string]string) (
	sharedPKColumns *vrepl.ColumnList,
) {
	sharedColumnNames := []string{}
	for _, sourceColumn := range sourcePKColumns.Names() {
		isSharedColumn := false
		for _, targetColumn := range targetPKColumns.Names() {
			if strings.EqualFold(sourceColumn, targetColumn) {
				// both tables have this column. Good start.
				isSharedColumn = true
				break
			}
			if strings.EqualFold(columnRenameMap[sourceColumn], targetColumn) {
				// column in source is renamed in target
				isSharedColumn = true
				break
			}
		}
		if isSharedColumn {
			sharedColumnNames = append(sharedColumnNames, sourceColumn)
		}
	}
	return vrepl.NewColumnList(sharedColumnNames)
}

// getSharedUniqueKeys returns the intersection of two given unique keys,
// testing by list of columns
func (v *VRepl) getSharedUniqueKeys(sourceUniqueKeys, targetUniqueKeys [](*vrepl.UniqueKey)) (uniqueKeys [](*vrepl.UniqueKey), err error) {
	// We actually do NOT rely on key name, just on the set of columns. This is because maybe
	// the ALTER is on the name itself...
	for _, sourceUniqueKey := range sourceUniqueKeys {
		for _, targetUniqueKey := range targetUniqueKeys {
			if sourceUniqueKey.Columns.EqualsByNames(&targetUniqueKey.Columns) {
				uniqueKeys = append(uniqueKeys, sourceUniqueKey)
			}
		}
	}
	return uniqueKeys, nil
}

func (v *VRepl) analyzeAlter(ctx context.Context) error {
	if err := v.parser.ParseAlterStatement(v.alterOptions); err != nil {
		return err
	}
	if v.parser.IsRenameTable() {
		return fmt.Errorf("Renaming the table is not aupported in ALTER TABLE: %s", v.alterOptions)
	}
	return nil
}

func (v *VRepl) analyzeTables(ctx context.Context, conn *dbconnpool.DBConnection) (err error) {
	v.tableRows, err = v.readTableStatus(ctx, conn, v.sourceTable)
	if err != nil {
		return err
	}
	// columns:
	sourceColumns, sourceVirtualColumns, sourcePKColumns, err := v.readTableColumns(ctx, conn, v.sourceTable)
	if err != nil {
		return err
	}
	targetColumns, targetVirtualColumns, targetPKColumns, err := v.readTableColumns(ctx, conn, v.targetTable)
	if err != nil {
		return err
	}
	v.sourceSharedColumns, v.targetSharedColumns, v.sharedColumnsMap = v.getSharedColumns(sourceColumns, targetColumns, sourceVirtualColumns, targetVirtualColumns, v.parser.ColumnRenameMap())

	v.sharedPKColumns = v.getSharedPKColumns(sourcePKColumns, targetPKColumns, v.parser.ColumnRenameMap())
	if v.sharedPKColumns.Len() == 0 {
		// TODO(shlomi): need to carefully examine what happens when we extend/reduce a PRIMARY KEY
		// is a column subset OK?
		return fmt.Errorf("Found no shared PRIMARY KEY columns between `%s` and `%s`", v.sourceTable, v.targetTable)
	}

	if err := v.applyColumnTypes(ctx, conn, v.sourceTable, sourceColumns, sourceVirtualColumns, sourcePKColumns, v.sourceSharedColumns, v.sharedPKColumns); err != nil {
		return err
	}
	if err := v.applyColumnTypes(ctx, conn, v.targetTable, targetColumns, targetVirtualColumns, targetPKColumns, v.targetSharedColumns); err != nil {
		return err
	}

	v.sourceAutoIncrement, err = v.readAutoIncrement(ctx, conn, v.sourceTable)
	if err != nil {
		return err
	}

	return nil
}

// generateFilterQuery creates a SELECT query used by vreplication as a filter. It SELECTs all
// non-generated columns between source & target tables, and takes care of column renames.
func (v *VRepl) generateFilterQuery(ctx context.Context) error {
	if v.sourceSharedColumns.Len() == 0 {
		return fmt.Errorf("Empty column list")
	}
	var sb strings.Builder
	sb.WriteString("select ")
	for i, col := range v.sourceSharedColumns.Columns() {
		name := col.Name
		targetName := v.sharedColumnsMap[name]

		if i > 0 {
			sb.WriteString(", ")
		}
		switch col.Type {
		case vrepl.JSONColumnType:
			sb.WriteString("convert(")
			sb.WriteString(escapeName(name))
			sb.WriteString(" using utf8mb4)")
		default:
			sb.WriteString(escapeName(name))
		}
		sb.WriteString(" as ")
		sb.WriteString(escapeName(targetName))
	}
	sb.WriteString(" from ")
	sb.WriteString(escapeName(v.sourceTable))

	v.filterQuery = sb.String()
	return nil
}

func (v *VRepl) analyzeBinlogSource(ctx context.Context) {
	bls := &binlogdatapb.BinlogSource{
		Keyspace:      v.keyspace,
		Shard:         v.shard,
		Filter:        &binlogdatapb.Filter{},
		StopAfterCopy: false,
	}
	rule := &binlogdatapb.Rule{
		Match:  v.targetTable,
		Filter: v.filterQuery,
	}
	bls.Filter.Rules = append(bls.Filter.Rules, rule)
	v.bls = bls
}

func (v *VRepl) analyze(ctx context.Context, conn *dbconnpool.DBConnection) error {
	if err := v.analyzeAlter(ctx); err != nil {
		return err
	}
	if err := v.analyzeTables(ctx, conn); err != nil {
		return err
	}
	if err := v.generateFilterQuery(ctx); err != nil {
		return err
	}
	v.analyzeBinlogSource(ctx)
	return nil
}

// generateInsertStatement generates the INSERT INTO _vt.replication stataement that creates the vreplication workflow
func (v *VRepl) generateInsertStatement(ctx context.Context) (string, error) {
	ig := vreplication.NewInsertGenerator(binlogplayer.BlpStopped, v.dbName)
	ig.AddRow(v.workflow, v.bls, v.pos, "", "MASTER")

	return ig.String(), nil
}

// generateStartStatement Generates the statement to start VReplication running on the workflow
func (v *VRepl) generateStartStatement(ctx context.Context) (string, error) {
	return sqlparser.ParseAndBind(sqlStartVReplStream,
		sqltypes.StringBindVariable(v.dbName),
		sqltypes.StringBindVariable(v.workflow),
	)
}

func getVreplTable(ctx context.Context, s *VReplStream) (string, error) {
	// sanity checks:
	if s == nil {
		return "", vterrors.Errorf(vtrpcpb.Code_UNKNOWN, "No vreplication stream migration %s", s.workflow)
	}
	if s.bls.Filter == nil {
		return "", vterrors.Errorf(vtrpcpb.Code_UNKNOWN, "No binlog source filter for migration %s", s.workflow)
	}
	if len(s.bls.Filter.Rules) != 1 {
		return "", vterrors.Errorf(vtrpcpb.Code_UNKNOWN, "Cannot detect filter rules for migration/vreplication %+v", s.workflow)
	}
	vreplTable := s.bls.Filter.Rules[0].Match
	return vreplTable, nil
}

// escapeName will escape a db/table/column/... name by wrapping with backticks.
// It is not fool proof. I'm just trying to do the right thing here, not solving
// SQL injection issues, which should be irrelevant for this tool.
func escapeName(name string) string {
	if unquoted, err := strconv.Unquote(name); err == nil {
		name = unquoted
	}
	return fmt.Sprintf("`%s`", name)
}<|MERGE_RESOLUTION|>--- conflicted
+++ resolved
@@ -175,7 +175,6 @@
 	return vrepl.NewColumnList(columnNames), vrepl.NewColumnList(virtualColumnNames), vrepl.NewColumnList(pkColumnNames), nil
 }
 
-<<<<<<< HEAD
 // readTableStatus reads table status information
 func (v *VRepl) readTableStatus(ctx context.Context, conn *dbconnpool.DBConnection, tableName string) (tableRows int64, err error) {
 	parsed := sqlparser.BuildParsedQuery(sqlShowTableStatus, tableName)
@@ -189,7 +188,8 @@
 	}
 	tableRows, err = row.ToInt64("Rows")
 	return tableRows, err
-=======
+}
+
 // applyColumnTypes
 func (v *VRepl) applyColumnTypes(ctx context.Context, conn *dbconnpool.DBConnection, tableName string, columnsLists ...*vrepl.ColumnList) error {
 	query, err := sqlparser.ParseAndBind(sqlSelectColumnTypes,
@@ -246,7 +246,6 @@
 		}
 	}
 	return nil
->>>>>>> 027ef58d
 }
 
 // getSharedColumns returns the intersection of two lists of columns in same order as the first list
