/*
Copyright 2017 Google Inc.

Licensed under the Apache License, Version 2.0 (the "License");
you may not use this file except in compliance with the License.
You may obtain a copy of the License at

    http://www.apache.org/licenses/LICENSE-2.0

Unless required by applicable law or agreed to in writing, software
distributed under the License is distributed on an "AS IS" BASIS,
WITHOUT WARRANTIES OR CONDITIONS OF ANY KIND, either express or implied.
See the License for the specific language governing permissions and
limitations under the License.
*/

package tabletserver

import (
	"fmt"
	"sync"
	"time"

	"golang.org/x/net/context"

	"vitess.io/vitess/go/timer"
	"vitess.io/vitess/go/trace"
	"vitess.io/vitess/go/vt/concurrency"
	"vitess.io/vitess/go/vt/dbconfigs"
	"vitess.io/vitess/go/vt/dtids"
	"vitess.io/vitess/go/vt/log"
	"vitess.io/vitess/go/vt/proto/vtrpc"
	"vitess.io/vitess/go/vt/vterrors"
	"vitess.io/vitess/go/vt/vtgate/vtgateconn"
	"vitess.io/vitess/go/vt/vttablet/tabletserver/connpool"
	"vitess.io/vitess/go/vt/vttablet/tabletserver/tabletenv"
	"vitess.io/vitess/go/vt/vttablet/tabletserver/txlimiter"

	querypb "vitess.io/vitess/go/vt/proto/query"
)

type txEngineState int

// The TxEngine can be in any of these states
const (
	NotServing txEngineState = iota
	Transitioning
	AcceptingReadAndWrite
	AcceptingReadOnly
)

func (state txEngineState) String() string {
	names := [...]string{
		"NotServing",
		"Transitioning",
		"AcceptReadWrite",
		"AcceptingReadOnly"}

	if state < NotServing || state > AcceptingReadOnly {
		return fmt.Sprintf("Unknown - %d", int(state))
	}

	return names[state]
}

// TxEngine is responsible for handling the tx-pool and keeping read-write, read-only or not-serving
// states. It will start and shut down the underlying tx-pool as required.
// It does this in a concurrently safe way.
type TxEngine struct {
	// the following four fields are interconnected. `state` and `nextState` should be protected by the
	// `stateLock`
	//
	// `nextState` is used when state is Transitioning. This means that in order to change the state of
	// the transaction engine, we had to close transactions. `nextState` is the state we'll end up in
	// once the transactions are closed
	// while transitioning, `transitionSignal` will contain an open channel. Once the transition is
	// over, the channel is closed to signal to any waiting goroutines that the state change is done.
	stateLock        sync.Mutex
	state            txEngineState
	nextState        txEngineState
	transitionSignal chan struct{}

	// beginRequests is used to make sure that we do not make a state
	// transition while creating new transactions
	beginRequests sync.WaitGroup

	dbconfigs *dbconfigs.DBConfigs

	twopcEnabled        bool
	shutdownGracePeriod time.Duration
	coordinatorAddress  string
	abandonAge          time.Duration
	ticks               *timer.Timer

	txPool       *TxPool
	preparedPool *TxPreparedPool
	twoPC        *TwoPC
}

// NewTxEngine creates a new TxEngine.
func NewTxEngine(checker connpool.MySQLChecker, config tabletenv.TabletConfig) *TxEngine {
	te := &TxEngine{
		shutdownGracePeriod: time.Duration(config.TxShutDownGracePeriod * 1e9),
	}
	limiter := txlimiter.New(
		config.TransactionCap,
		config.TransactionLimitPerUser,
		config.EnableTransactionLimit,
		config.EnableTransactionLimitDryRun,
		config.TransactionLimitByUsername,
		config.TransactionLimitByPrincipal,
		config.TransactionLimitByComponent,
		config.TransactionLimitBySubcomponent,
	)
	te.txPool = NewTxPool(
		config.PoolNamePrefix,
		config.TransactionCap,
		config.FoundRowsPoolSize,
		time.Duration(config.TransactionTimeout*1e9),
		time.Duration(config.IdleTimeout*1e9),
		config.TxPoolWaiterCap,
		checker,
		limiter,
	)
	te.twopcEnabled = config.TwoPCEnable
	if te.twopcEnabled {
		if config.TwoPCCoordinatorAddress == "" {
			log.Error("Coordinator address not specified: Disabling 2PC")
			te.twopcEnabled = false
		}
		if config.TwoPCAbandonAge <= 0 {
			log.Error("2PC abandon age not specified: Disabling 2PC")
			te.twopcEnabled = false
		}
	}
	te.coordinatorAddress = config.TwoPCCoordinatorAddress
	te.abandonAge = time.Duration(config.TwoPCAbandonAge * 1e9)
	te.ticks = timer.NewTimer(te.abandonAge / 2)

	// Set the prepared pool capacity to something lower than
	// tx pool capacity. Those spare connections are needed to
	// perform metadata state change operations. Without this,
	// the system can deadlock if all connections get moved to
	// the TxPreparedPool.
	te.preparedPool = NewTxPreparedPool(config.TransactionCap - 2)
	readPool := connpool.New(
		config.PoolNamePrefix+"TxReadPool",
		3,
		time.Duration(config.IdleTimeout*1e9),
		checker,
	)
	te.twoPC = NewTwoPC(readPool)
	te.transitionSignal = make(chan struct{})
	// By immediately closing this channel, all state changes can simply be made blocking by issuing the
	// state change desired, and then selecting on this channel. It will contain an open channel while
	// transitioning.
	close(te.transitionSignal)
	te.nextState = -1
	te.state = NotServing
	return te
}

// Stop will stop accepting any new transactions. Transactions are immediately aborted.
func (te *TxEngine) Stop() error {
	te.beginRequests.Wait()
	te.stateLock.Lock()

	switch te.state {
	case NotServing:
		// Nothing to do. We are already stopped or stopping
		te.stateLock.Unlock()
		return nil

	case AcceptingReadAndWrite:
		return te.transitionTo(NotServing)

	case AcceptingReadOnly:
		// We are not master, so it's safe to kill all read-only transactions
		te.close(true)
		te.state = NotServing
		te.stateLock.Unlock()
		return nil

	case Transitioning:
		te.nextState = NotServing
		te.stateLock.Unlock()
		te.blockUntilEndOfTransition()
		return nil

	default:
		te.stateLock.Unlock()
		return te.unknownStateError()
	}
}

// AcceptReadWrite will start accepting all transactions.
// If transitioning from RO mode, transactions might need to be
// rolled back before new transactions can be accepts.
func (te *TxEngine) AcceptReadWrite() error {
	te.beginRequests.Wait()
	te.stateLock.Lock()

	switch te.state {
	case AcceptingReadAndWrite:
		// Nothing to do
		te.stateLock.Unlock()
		return nil

	case NotServing:
		te.state = AcceptingReadAndWrite
		te.open()
		te.stateLock.Unlock()
		return nil

	case Transitioning:
		te.nextState = AcceptingReadAndWrite
		te.stateLock.Unlock()
		te.blockUntilEndOfTransition()
		return nil

	case AcceptingReadOnly:
		// We need to restart the tx-pool to make sure we handle 2PC correctly
		te.close(true)
		te.state = AcceptingReadAndWrite
		te.open()
		te.stateLock.Unlock()
		return nil

	default:
		return te.unknownStateError()
	}
}

// AcceptReadOnly will start accepting read-only transactions, but not full read and write transactions.
// If the engine is currently accepting full read and write transactions, they need to
// be rolled back.
func (te *TxEngine) AcceptReadOnly() error {
	te.beginRequests.Wait()
	te.stateLock.Lock()
	switch te.state {
	case AcceptingReadOnly:
		// Nothing to do
		te.stateLock.Unlock()
		return nil

	case NotServing:
		te.state = AcceptingReadOnly
		te.open()
		te.stateLock.Unlock()
		return nil

	case AcceptingReadAndWrite:
		return te.transitionTo(AcceptingReadOnly)

	case Transitioning:
		te.nextState = AcceptingReadOnly
		te.stateLock.Unlock()
		te.blockUntilEndOfTransition()
		return nil

	default:
		te.stateLock.Unlock()
		return te.unknownStateError()
	}
}

// Begin begins a transaction, and returns the associated transaction id and the
// statement(s) used to execute the begin (if any).
//
// Subsequent statements can access the connection through the transaction id.
<<<<<<< HEAD
func (te *TxEngine) Begin(ctx context.Context, options *querypb.ExecuteOptions) (int64, error) {
	span, ctx := trace.NewSpan(ctx, "TxEngine.Begin")
	defer span.Finish()

=======
func (te *TxEngine) Begin(ctx context.Context, options *querypb.ExecuteOptions) (int64, string, error) {
>>>>>>> fac84982
	te.stateLock.Lock()

	canOpenTransactions := te.state == AcceptingReadOnly || te.state == AcceptingReadAndWrite
	if !canOpenTransactions {
		// We are not in a state where we can start new transactions. Abort.
		te.stateLock.Unlock()
		return 0, "", vterrors.Errorf(vtrpc.Code_UNAVAILABLE, "tx engine can't accept new transactions in state %v", te.state)
	}

	isWriteTransaction := options == nil || options.TransactionIsolation != querypb.ExecuteOptions_CONSISTENT_SNAPSHOT_READ_ONLY
	if te.state == AcceptingReadOnly && isWriteTransaction {
		te.stateLock.Unlock()
		return 0, "", vterrors.Errorf(vtrpc.Code_UNAVAILABLE, "tx engine can only accept read-only transactions in current state")
	}

	// By Add() to beginRequests, we block others from initiating state
	// changes until we have finished adding this transaction
	te.beginRequests.Add(1)
	te.stateLock.Unlock()

	defer te.beginRequests.Done()
	return te.txPool.Begin(ctx, options)
}

// Commit commits the specified transaction.
<<<<<<< HEAD
func (te *TxEngine) Commit(ctx context.Context, transactionID int64, mc messageCommitter) error {
	span, ctx := trace.NewSpan(ctx, "TxEngine.Commit")
	defer span.Finish()

=======
func (te *TxEngine) Commit(ctx context.Context, transactionID int64, mc messageCommitter) (string, error) {
>>>>>>> fac84982
	return te.txPool.Commit(ctx, transactionID, mc)
}

// Rollback rolls back the specified transaction.
func (te *TxEngine) Rollback(ctx context.Context, transactionID int64) error {
	span, ctx := trace.NewSpan(ctx, "TxEngine.Rollback")
	defer span.Finish()

	return te.txPool.Rollback(ctx, transactionID)
}

func (te *TxEngine) unknownStateError() error {
	return vterrors.Errorf(vtrpc.Code_INTERNAL, "unknown state %v", te.state)
}

func (te *TxEngine) blockUntilEndOfTransition() error {
	<-te.transitionSignal
	return nil
}

func (te *TxEngine) transitionTo(nextState txEngineState) error {
	te.state = Transitioning
	te.nextState = nextState
	te.transitionSignal = make(chan struct{})
	te.stateLock.Unlock()

	// We do this outside the lock so others can see our state while we close up waiting transactions
	te.close(true)

	te.stateLock.Lock()
	defer func() {
		// we use a lambda to make it clear in which order things need to happen
		te.stateLock.Unlock()
		close(te.transitionSignal)
	}()

	if te.state != Transitioning {
		return vterrors.Errorf(vtrpc.Code_INTERNAL, "this should never happen. the goroutine starting the transition should also finish it")
	}

	// Once we reach this point, it's as if our state is NotServing,
	// and we need to decide what the next step is
	switch te.nextState {
	case AcceptingReadAndWrite, AcceptingReadOnly:
		te.state = te.nextState
		te.open()
	case NotServing:
		te.state = NotServing
	case Transitioning:
		return vterrors.Errorf(vtrpc.Code_INTERNAL, "this should never happen. nextState cannot be transitioning")
	}

	te.nextState = -1

	return nil
}

// InitDBConfig must be called before Init.
func (te *TxEngine) InitDBConfig(dbcfgs *dbconfigs.DBConfigs) {
	te.dbconfigs = dbcfgs
}

// Init must be called once when vttablet starts for setting
// up the metadata tables.
func (te *TxEngine) Init() error {
	if te.twopcEnabled {
		return te.twoPC.Init(te.dbconfigs.SidecarDBName.Get(), te.dbconfigs.DbaWithDB())
	}
	return nil
}

// open opens the TxEngine. If 2pc is enabled, it restores
// all previously prepared transactions from the redo log.
// this should only be called when the state is already locked
func (te *TxEngine) open() {
	te.txPool.Open(te.dbconfigs.AppWithDB(), te.dbconfigs.DbaWithDB(), te.dbconfigs.AppDebugWithDB())

	if te.twopcEnabled && te.state == AcceptingReadAndWrite {
		te.twoPC.Open(te.dbconfigs)
		if err := te.prepareFromRedo(); err != nil {
			// If this operation fails, we choose to raise an alert and
			// continue anyway. Serving traffic is considered more important
			// than blocking everything for the sake of a few transactions.
			tabletenv.InternalErrors.Add("TwopcResurrection", 1)
			log.Errorf("Could not prepare transactions: %v", err)
		}
		te.startWatchdog()
	}
}

// StopGently will disregard common rules for when to kill transactions
// and wait forever for transactions to wrap up
func (te *TxEngine) StopGently() {
	te.stateLock.Lock()
	defer te.stateLock.Unlock()
	te.close(false)
	te.state = NotServing
}

// Close closes the TxEngine. If the immediate flag is on,
// then all current transactions are immediately rolled back.
// Otherwise, the function waits for all current transactions
// to conclude. If a shutdown grace period was specified,
// the transactions are rolled back if they're not resolved
// by that time.
func (te *TxEngine) close(immediate bool) {
	// Shut down functions are idempotent.
	// No need to check if 2pc is enabled.
	te.stopWatchdog()

	poolEmpty := make(chan bool)
	rollbackDone := make(chan bool)
	// This goroutine decides if transactions have to be
	// forced to rollback, and if so, when. Once done,
	// the function closes rollbackDone, which can be
	// verified to make sure it won't kick in later.
	go func() {
		defer func() {
			tabletenv.LogError()
			close(rollbackDone)
		}()
		if immediate {
			// Immediately rollback everything and return.
			log.Info("Immediate shutdown: rolling back now.")
			te.rollbackTransactions()
			return
		}
		if te.shutdownGracePeriod <= 0 {
			// No grace period was specified. Never rollback.
			te.rollbackPrepared()
			log.Info("No grace period specified: performing normal wait.")
			return
		}
		tmr := time.NewTimer(te.shutdownGracePeriod)
		defer tmr.Stop()
		select {
		case <-tmr.C:
			log.Info("Grace period exceeded: rolling back now.")
			te.rollbackTransactions()
		case <-poolEmpty:
			// The pool cleared before the timer kicked in. Just return.
			log.Info("Transactions completed before grace period: shutting down.")
		}
	}()
	te.txPool.WaitForEmpty()
	// If the goroutine is still running, signal that it can exit.
	close(poolEmpty)
	// Make sure the goroutine has returned.
	<-rollbackDone

	te.txPool.Close()
	te.twoPC.Close()
}

// prepareFromRedo replays and prepares the transactions
// from the redo log, loads previously failed transactions
// into the reserved list, and adjusts the txPool LastID
// to ensure there are no future collisions.
func (te *TxEngine) prepareFromRedo() error {
	ctx := tabletenv.LocalContext()
	var allErr concurrency.AllErrorRecorder
	prepared, failed, err := te.twoPC.ReadAllRedo(ctx)
	if err != nil {
		return err
	}

	maxid := int64(0)
outer:
	for _, tx := range prepared {
		txid, err := dtids.TransactionID(tx.Dtid)
		if err != nil {
			log.Errorf("Error extracting transaction ID from ditd: %v", err)
		}
		if txid > maxid {
			maxid = txid
		}
		conn, _, err := te.txPool.LocalBegin(ctx, &querypb.ExecuteOptions{})
		if err != nil {
			allErr.RecordError(err)
			continue
		}
		for _, stmt := range tx.Queries {
			conn.RecordQuery(stmt)
			_, err := conn.Exec(ctx, stmt, 1, false)
			if err != nil {
				allErr.RecordError(err)
				te.txPool.LocalConclude(ctx, conn)
				continue outer
			}
		}
		// We should not use the external Prepare because
		// we don't want to write again to the redo log.
		err = te.preparedPool.Put(conn, tx.Dtid)
		if err != nil {
			allErr.RecordError(err)
			continue
		}
	}
	for _, tx := range failed {
		txid, err := dtids.TransactionID(tx.Dtid)
		if err != nil {
			log.Errorf("Error extracting transaction ID from ditd: %v", err)
		}
		if txid > maxid {
			maxid = txid
		}
		te.preparedPool.SetFailed(tx.Dtid)
	}
	te.txPool.AdjustLastID(maxid)
	log.Infof("Prepared %d transactions, and registered %d failures.", len(prepared), len(failed))
	return allErr.Error()
}

// rollbackTransactions rolls back all open transactions
// including the prepared ones.
// This is used for transitioning from a master to a non-master
// serving type.
func (te *TxEngine) rollbackTransactions() {
	ctx := tabletenv.LocalContext()
	for _, c := range te.preparedPool.FetchAll() {
		te.txPool.LocalConclude(ctx, c)
	}
	// The order of rollbacks is currently not material because
	// we don't allow new statements or commits during
	// this function. In case of any such change, this will
	// have to be revisited.
	te.txPool.RollbackNonBusy(ctx)
}

func (te *TxEngine) rollbackPrepared() {
	ctx := tabletenv.LocalContext()
	for _, c := range te.preparedPool.FetchAll() {
		te.txPool.LocalConclude(ctx, c)
	}
}

// startWatchdog starts the watchdog goroutine, which looks for abandoned
// transactions and calls the notifier on them.
func (te *TxEngine) startWatchdog() {
	te.ticks.Start(func() {
		ctx, cancel := context.WithTimeout(tabletenv.LocalContext(), te.abandonAge/4)
		defer cancel()

		// Raise alerts on prepares that have been unresolved for too long.
		// Use 5x abandonAge to give opportunity for watchdog to resolve these.
		count, err := te.twoPC.CountUnresolvedRedo(ctx, time.Now().Add(-te.abandonAge*5))
		if err != nil {
			tabletenv.InternalErrors.Add("WatchdogFail", 1)
			log.Errorf("Error reading unresolved prepares: '%v': %v", te.coordinatorAddress, err)
		}
		tabletenv.Unresolved.Set("Prepares", count)

		// Resolve lingering distributed transactions.
		txs, err := te.twoPC.ReadAbandoned(ctx, time.Now().Add(-te.abandonAge))
		if err != nil {
			tabletenv.InternalErrors.Add("WatchdogFail", 1)
			log.Errorf("Error reading transactions for 2pc watchdog: %v", err)
			return
		}
		if len(txs) == 0 {
			return
		}

		coordConn, err := vtgateconn.Dial(ctx, te.coordinatorAddress)
		if err != nil {
			tabletenv.InternalErrors.Add("WatchdogFail", 1)
			log.Errorf("Error connecting to coordinator '%v': %v", te.coordinatorAddress, err)
			return
		}
		defer coordConn.Close()

		var wg sync.WaitGroup
		for tx := range txs {
			wg.Add(1)
			go func(dtid string) {
				defer wg.Done()
				if err := coordConn.ResolveTransaction(ctx, dtid); err != nil {
					tabletenv.InternalErrors.Add("WatchdogFail", 1)
					log.Errorf("Error notifying for dtid %s: %v", dtid, err)
				}
			}(tx)
		}
		wg.Wait()
	})
}

// stopWatchdog stops the watchdog goroutine.
func (te *TxEngine) stopWatchdog() {
	te.ticks.Stop()
}<|MERGE_RESOLUTION|>--- conflicted
+++ resolved
@@ -268,14 +268,9 @@
 // statement(s) used to execute the begin (if any).
 //
 // Subsequent statements can access the connection through the transaction id.
-<<<<<<< HEAD
-func (te *TxEngine) Begin(ctx context.Context, options *querypb.ExecuteOptions) (int64, error) {
+func (te *TxEngine) Begin(ctx context.Context, options *querypb.ExecuteOptions) (int64, string, error) {
 	span, ctx := trace.NewSpan(ctx, "TxEngine.Begin")
 	defer span.Finish()
-
-=======
-func (te *TxEngine) Begin(ctx context.Context, options *querypb.ExecuteOptions) (int64, string, error) {
->>>>>>> fac84982
 	te.stateLock.Lock()
 
 	canOpenTransactions := te.state == AcceptingReadOnly || te.state == AcceptingReadAndWrite
@@ -301,14 +296,9 @@
 }
 
 // Commit commits the specified transaction.
-<<<<<<< HEAD
-func (te *TxEngine) Commit(ctx context.Context, transactionID int64, mc messageCommitter) error {
+func (te *TxEngine) Commit(ctx context.Context, transactionID int64, mc messageCommitter) (string, error) {
 	span, ctx := trace.NewSpan(ctx, "TxEngine.Commit")
 	defer span.Finish()
-
-=======
-func (te *TxEngine) Commit(ctx context.Context, transactionID int64, mc messageCommitter) (string, error) {
->>>>>>> fac84982
 	return te.txPool.Commit(ctx, transactionID, mc)
 }
 
