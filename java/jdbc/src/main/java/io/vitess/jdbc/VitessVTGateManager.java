--- conflicted
+++ resolved
@@ -22,18 +22,6 @@
 import java.util.List;
 import java.util.Random;
 import java.util.concurrent.ConcurrentHashMap;
-<<<<<<< HEAD
-=======
-
-import io.vitess.client.Context;
-import io.vitess.client.RpcClient;
-import io.vitess.client.VTGateConn;
-import io.vitess.client.grpc.GrpcClientFactory;
-import io.vitess.client.grpc.RetryingInterceptorConfig;
-import io.vitess.client.grpc.tls.TlsOptions;
-import io.vitess.util.CommonUtils;
-import io.vitess.util.Constants;
->>>>>>> 76f5575b
 
 import io.vitess.client.Context;
 import io.vitess.client.RpcClient;
@@ -116,15 +104,8 @@
      * @param connection
      * @return
      */
-<<<<<<< HEAD
     private static VTGateConnection getVtGateConn(VitessJDBCUrl.HostInfo hostInfo, VitessConnection connection) {
-        final Context context = connection.createContext(Constants.CONNECTION_TIMEOUT);
-=======
-    private static VTGateConn getVtGateConn(VitessJDBCUrl.HostInfo hostInfo, VitessConnection connection) {
-        final String username = connection.getUsername();
-        final String keyspace = connection.getKeyspace();
-        final Context context = CommonUtils.createContext(username,connection.getTimeout());
->>>>>>> 76f5575b
+        final Context context = connection.createContext(connection.getTimeout());
         RetryingInterceptorConfig retryingConfig = getRetryingInterceptorConfig(connection);
         RpcClient client;
         if (connection.getUseSSL()) {
